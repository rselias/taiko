* {
  font-family: "Open Sans";
}

h1 {
  font-family: "URWGeometric-ExtraBold";
}

h2, h3 {
  font-family: "URWGeometric-SemiBold";
  color: rgb(51, 51, 51);
}

p {
  color: rgb(85, 85, 85);
  font-size: 16px;
}

li a {
  color: rgb(85, 85, 85);
}

nav {
  background: #1e1e1e;
  color: #fff;
  height:65px;
  border-bottom: 5px solid #ffcc00;
  position: fixed;
  width: 100%;
  z-index: 150;
}

.logo {
  height: 65px;
  font-family: "URWGeometric-ExtraBold";
  font-size: 40px;
  letter-spacing: 2px;
  text-transform: uppercase;
  color: #fff;
  line-height: 75px;
  padding: 0px 30px; 
  margin: 0 50px;
}

.logo:hover, .logo:active, .logo:focus{
  color: rgb(245, 193, 14);
  text-decoration: none;
}

.main {
  padding: 0px 40px;
  background: rgba(255,255,255,0.5);
  -webkit-box-shadow: 0 0 20px #d2d2d2;
  box-shadow: 0 0 20px #d2d2d2;
}

.nav-list {
  font-size: 17px;
  /* padding: 0px 0px 50px; */
}


.flex-container {
  display: flex;
  flex: 1 1 auto;
  flex-wrap: wrap;
  position: relative;
  padding: 0;
}

.sidebar {
  flex: none;
  display: block;
  width: 100%;
  height: 100vh ;
  position: absolute;
  left: -100%;
  top: 65px;
  background: white;
  transition: all 0.25s linear;
  z-index: 100;
}

.sidebar-show {
  left: 0;
}

@media (min-width: 992px) {
  .sidebar {
    flex: 2.5;
    display: flex;
    position: relative;
    left: 0;
    top: 65px;
  }
}

@media (min-width: 1280px) {
  .sidebar {
    flex: 1.5;
    display: flex;
    position: relative;
    left: 0;
    top: 65px;
  }
}

@media (min-width: 1670px) {
  .sidebar {
    flex: 1;
    display: flex;
    position: relative;
    left: 0;
    top: 65px;
  }
}


<<<<<<< HEAD
=======
.flex-container {
  display: flex;
  flex: 1 1 auto;
  flex-wrap: wrap;
  position: relative;
}

.sidebar {
  flex: none;
  display: block;
  width: 100%;
  height: 100vh ;
  position: absolute;
  left: -100%;
  top: 65px;
  background: white;
  transition: all 0.25s linear;
  z-index: 100;
}

.sidebar-show {
  left: 0;
}

@media (min-width: 992px) {
  .sidebar {
    flex: 2.5;
    display: flex;
    position: relative;
    left: 0;
    top: 65px;
  }
}

@media (min-width: 1280px) {
  .sidebar {
    flex: 1.5;
    display: flex;
    position: relative;
    left: 0;
    top: 65px;
  }
}

@media (min-width: 1670px) {
  .sidebar {
    flex: 1;
    display: flex;
    position: relative;
    left: 0;
    top: 65px;
  }
}


>>>>>>> eb776a3e

.main-content {
  flex: 6;
  padding: 50px !important;
}


.sidebar-header-2 { 
  margin-left: 10px; 
  padding: 10px;
  border-left: 1px dashed #ccc;
  transition: all 0.25s linear;
  font-size: 14px;
}

.sidebar-header-2 a {
  display: block;
  width: 100%;
}

.sidebar-header-2 a:hover {
  background-color: transparent !important;
  color: rgb(85, 85, 85);
  border-bottom: 2px solid rgb(245, 193, 14);
  text-decoration: none;
  font-weight: 600;
}

.scrollable {
  max-height: 98vh;
  overflow-y: scroll;
  padding: 50px 20px;
  width: 100%;
}

.banner-text-container { 
  width: 65%;
  padding: 20px 0px;
  margin: 70px 0px 0px;
}

.get-started {
  margin: 65px 0px;
}

.banner-heading {
  font-size: 36px;
  font-family: "URWGeometric-ExtraBold";
  color: #1E1E1E;
}

.banner-text-container_desc {
  font-size: 22px;
}

code pre, .hljs {
  background: #222222;
  color: #fff;
  font-size: 16px;
}

.menu-title{
  font-size: 14px;
  color: #999999;
  text-transform: uppercase;
  font-family: "Open Sans";
  font-weight: Bold;
} 

.collapsible-header {
  margin-top: 0px;
}

.collapsible-header a{
  color: rgb(51, 51, 51);
  text-decoration: none;
  font-size: 14px;
}

.collapse-header_text {
  padding-bottom: 5px;
}

.collapsible-header a:hover, .collapsible-header a:focus {
  color: rgb(51, 51, 51);
  text-decoration: none;
  font-weight: 400;
}

.collapse-icon {
  font-size: 12px;
  border: 1px solid #ccc;
  padding: 0px 5px;
}

.contribute-link, .contribute-link:hover {
  color: #555555;
  text-decoration: none;
} 

.sidebar {
  height: 100vh;
  border-right: 1px solid #ccc;
}


.hamburger {
  outline: none;
  border: none;
  background: transparent;
  position: absolute;
  right: 15px;
  top: 25px;
}

@media (min-width: 992px)  {
  .hamburger {
    display: none;
  }
}

.hamburger_line {
  width: 25px;
  height: 1px;
  margin: 5px auto;
  background: #fff;
}

<<<<<<< HEAD
.content-section h2 {
  margin: 75px 0px 0px;
}

.search-bar {
  width: 13%;
  position: fixed;
  padding: 44px 0;
  background: #fff;
  z-index: 10;
  border-bottom: 1px solid #ccc;
}

.search-form {
  position: relative;
  padding: 0px 20px;
}

#search  {
  border-radius: 3px;
  width: 100%;
  position: relative;
  background: transparent;
  display: block;
  margin: 0 auto;
  outline: none;
  border: 1px solid #CCCCCC;
  box-shadow: none;
  padding: 8px;
}

.search-label {
  position: absolute;
  left: 46px;
  top: 8px;
  line-height: 1.5;
  color: #999999;
  font-size: 14px;
  font-weight: normal;
  font-family: 'Open Sans';
}

.search-icon {
  vertical-align: baseline;
}

.menu-list {
  margin-top: 100px;
}

.sidebar-footer {
  position: fixed;
  bottom: 4px;
  margin: 0px 20px;
  padding: 15px 0px;
  background: #fff;
  z-index: 15;
  border-top: 1px solid #CCCC;
  width: 11%;
}

.powered-by {
  color: #333333;
  font-size: 12px;
}

.license-text {
  color: #999999;
  font-size: 10px;
=======

.content-section h2 {
  margin: 75px 0px 0px;
>>>>>>> eb776a3e
}<|MERGE_RESOLUTION|>--- conflicted
+++ resolved
@@ -116,8 +116,6 @@
 }
 
 
-<<<<<<< HEAD
-=======
 .flex-container {
   display: flex;
   flex: 1 1 auto;
@@ -173,7 +171,6 @@
 }
 
 
->>>>>>> eb776a3e
 
 .main-content {
   flex: 6;
@@ -302,7 +299,6 @@
   background: #fff;
 }
 
-<<<<<<< HEAD
 .content-section h2 {
   margin: 75px 0px 0px;
 }
@@ -372,9 +368,8 @@
 .license-text {
   color: #999999;
   font-size: 10px;
-=======
+}
 
 .content-section h2 {
   margin: 75px 0px 0px;
->>>>>>> eb776a3e
 }