#Browser Action

## Switch To
* Intercept Google Analytics
* Navigate to "https://gauge.org"
* Click link to left of

   |Type|Selector    |
   |----|------------|
   |text|Plugins     |

* Switch to tab with title "Open Source Test Automation Framework | Gauge"
* Assert Exists

   |Type|Selector    |
   |----|------------|
   |$   |.github_star|

## Open/Close Tab
* Intercept Google Analytics
* Navigate to "google.com"
* Open Tab "https://gauge.org"
* Close Tab "https://gauge.org"

## Close Tab with no parameters
* Intercept Google Analytics
* Navigate to "google.com"
* Open Tab "https://www.thoughtworks.com/contact-us" with timeout "20000"
* Click link below 

   |Type|Selector                         |
   |----|---------------------------------|
   |text|"I agree to share my information"|
* Close Tab
* Close Tab
* Switch to tab with title "Google"

## Reload
* Navigate to "https://ahfarmer.github.io/calculator/"
* Click button "8"
* Reload the page
* assert text to be "0"
   |Type|Selector          |
   |----|------------------|
   |$   |.component-display|

## Reload should not clear local cache
* Navigate to "http://todomvc.com/examples/react/#/"
* Write "flow"
* Press "Enter"
* Reload the page
* Assert text "flow" exists on the page.

<<<<<<< HEAD
## Get all cookies
* Navigate to "https://the-internet.herokuapp.com/"
* Assert cookies to be present

## Cookie should be present for valid options urls
* Navigate to "https://the-internet.herokuapp.com/"
* Assert cookie with valid options url "https://the-internet.herokuapp.com/"

## Cookie not should be present for invalid options urls
* Navigate to "https://the-internet.herokuapp.com/"
* Assert cookie with invalid options url "https://www.google.com/"
=======
## Set mock location
* Override browser permission with "geolocation" for site "https://the-internet.herokuapp.com/geolocation"
* Setlocation with longitude as "78.040009" and latitude as "27.1752868"
* Navigate to "https://the-internet.herokuapp.com/geolocation"
* Assert location longitude as "78.040009" and latitude as "27.1752868"

## Emulate device
* Navigate to "https://the-internet.herokuapp.com/"
* Emulate device "iPhone 6"
* Assert width is "375" and height is "667"

## Browser forward and back
* Navigate to "https://the-internet.herokuapp.com/"
* Click "Checkboxes"
* Navigate back
* Assert page navigated back
* Navigate forward
* Assert page navigated forward
>>>>>>> 89497b8d
<|MERGE_RESOLUTION|>--- conflicted
+++ resolved
@@ -51,7 +51,7 @@
 * Reload the page
 * Assert text "flow" exists on the page.
 
-<<<<<<< HEAD
+
 ## Get all cookies
 * Navigate to "https://the-internet.herokuapp.com/"
 * Assert cookies to be present
@@ -63,7 +63,7 @@
 ## Cookie not should be present for invalid options urls
 * Navigate to "https://the-internet.herokuapp.com/"
 * Assert cookie with invalid options url "https://www.google.com/"
-=======
+
 ## Set mock location
 * Override browser permission with "geolocation" for site "https://the-internet.herokuapp.com/geolocation"
 * Setlocation with longitude as "78.040009" and latitude as "27.1752868"
@@ -81,5 +81,4 @@
 * Navigate back
 * Assert page navigated back
 * Navigate forward
-* Assert page navigated forward
->>>>>>> 89497b8d
+* Assert page navigated forward