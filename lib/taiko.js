const cri = require('chrome-remote-interface');
const childProcess = require('child_process');
const BrowserFetcher = require('./browserFetcher');
const removeFolder = require('rimraf');
const { helper, waitFor, isString, isFunction } = require('./helper');
const removeFolderAsync = helper.promisify(removeFolder);
const inputHandler = require('./inputHandler');
const domHandler = require('./domHandler');
const networkHandler = require('./networkHandler');
const pageHandler = require('./pageHandler');
const targetHandler = require('./targetHandler');
const runtimeHandler = require('./runtimeHandler');
const browserHandler = require('./browserHandler');
const emulationHandler = require('./emulationHandler');
const fs = require('fs');
const os = require('os');
const mkdtempAsync = helper.promisify(fs.mkdtemp);
const path = require('path');
const CHROME_PROFILE_PATH = path.join(os.tmpdir(), 'taiko_dev_profile-');
const EventEmiter = require('events').EventEmitter;
const xhrEvent = new EventEmiter();
const default_timeout = 30000;
let chromeProcess, temporaryUserDataDir, page, network, runtime, input, client, dom, emulation, overlay, criTarget, currentPort, currentHost,
    headful, security, ignoreSSLErrors, observe, observeTime, browser;

const connect_to_cri = async (target) => {
    if(client){
        client.removeAllListeners();
    }
    return new Promise(async function connect(resolve) {
        try {
            if (!target) target = await cri.New({ host: currentHost, port: currentPort });
            await cri({ target }, async (c) => {
                client = c;
                page = c.Page;
                network = c.Network;
                runtime = c.Runtime;
                input = c.Input;
                dom = c.DOM;
                emulation = c.Emulation;
                criTarget = c.Target;
                overlay = c.Overlay;
                security = c.Security;
                browser = c.Browser;
                await Promise.all([runtime.enable(), network.enable(), page.enable(), dom.enable(), overlay.enable(), security.enable()]);
                await networkHandler.setNetwork(network, xhrEvent);
                await inputHandler.setInput(input);
                await domHandler.setDOM(dom);
                await targetHandler.setTarget(criTarget, xhrEvent, connect_to_cri, currentHost, currentPort);
                await runtimeHandler.setRuntime(runtime, dom);
                await browserHandler.setBrowser(browser);
                await emulationHandler.setEmulation(emulation);
                await pageHandler.setPage(page, xhrEvent, async function () {
                    if (!client) return;
                    await dom.getDocument();
                });
                if (ignoreSSLErrors) security.setIgnoreCertificateErrors({ ignore: true });
                resolve();
            });
        } catch (e) { setTimeout(() => { connect(resolve); }, 1000).unref(); }
    });
};

const setBrowserOptions = (options) => {
    options.port = options.port || 0;
    options.host = options.host || '127.0.0.1';
    options.headless = options.headless === undefined || options.headless === null ? true : options.headless;
    headful = !options.headless;
    ignoreSSLErrors = options.ignoreCertificateErrors;
    observe = options.observe || false;
    observeTime = options.observeTime || 3000;
    return options;
};

/**
 * Launches a browser with a tab. The browser will be closed when the parent node.js process is closed.
 *
 * @example
 * openBrowser()
 * openBrowser({ headless: false })
 * openBrowser({args:['--window-size=1440,900']})
 * openBrowser({args: [
 *      '--disable-gpu',
 *       '--disable-dev-shm-usage',
 *       '--disable-setuid-sandbox',
 *       '--no-first-run',
 *       '--no-sandbox',
 *       '--no-zygote']}) - These are recommended args that has to be passed when running in docker
 *
 * @param {Object} options {headless: true|false, args:['--window-size=1440,900']}
 * @param {boolean} [options.headless=true] - Option to open browser in headless/headful mode.
 * @param {Array} [options.args] - Args to open chromium https://peter.sh/experiments/chromium-command-line-switches/.
 * @param {number} [options.port=0] - Remote debugging port if not given connects to any open port.
 * @param {boolean} [options.ignoreCertificateErrors=false] - Option to ignore certificate errors.
 * @param {boolean} [options.observe=false] - Option to run commands with delay to observe what's happening.
 * @param {number} [option.observeTime=3000] - Option to modify delay time for observe mode.
 * @returns {Promise<Object>} - Object with the description of the action performed.
 */
module.exports.openBrowser = async (options = { headless: true }) => {
    const browserFetcher = new BrowserFetcher();
    const chromeExecutable = browserFetcher.getExecutablePath();
    options = setBrowserOptions(options);
    let args = [`--remote-debugging-port=${options.port}`, '--use-mock-keychain', '--disable-features=IsolateOrigins,site-per-process', '--enable-features=NetworkService'];
    if (options.args) args = args.concat(options.args);
    if (!args.some(arg => arg.startsWith('--user-data-dir'))) {
        temporaryUserDataDir = await mkdtempAsync(CHROME_PROFILE_PATH);
        args.push(`--user-data-dir=${temporaryUserDataDir}`);
    }
    if (options.headless) args = args.concat(['--headless', '--window-size=1440,900']);
    chromeProcess = childProcess.spawn(chromeExecutable, args);
    const endpoint = await browserFetcher.waitForWSEndpoint(chromeProcess, default_timeout);
    currentHost = endpoint.host;
    currentPort = endpoint.port;
    await connect_to_cri();
    return { description: 'Browser opened' };
};

/**
 * Closes the browser and all of its tabs (if any were opened).
 *
 * @example
 * closeBrowser()
 *
 * @returns {Promise<Object>} - Object with the description of the action performed.
 */
module.exports.closeBrowser = async () => {
    validate();
    xhrEvent.removeAllListeners();
    await _closeBrowser();
    networkHandler.resetInterceptors();
    return { description: 'Browser closed' };
};

const _closeBrowser = async () => {
    if (client) {
        await client.removeAllListeners();
        await page.close();
        await client.close();
        client = null;
    }
    chromeProcess.kill('SIGTERM');
    chromeProcess.once('exit', async () => {
        if (temporaryUserDataDir) {
            try {
                await removeFolderAsync(temporaryUserDataDir);
            } catch (e) { }
        }
    });
};

/**
 * Gives CRI client object.
 *
 * @returns {Object}
 */
module.exports.client = () => client;

/**
 * Allows to switch between tabs using URL or page title.
 *
 * @example
 * switchTo('https://taiko.gauge.org/') - switch using URL
 * switchTo('Taiko') - switch using Title
 *
 * @param {string} targetUrl - URL/Page title of the tab to switch.
 * @returns {Promise<Object>} - Object with the description of the action performed.
 */
module.exports.switchTo = async (targetUrl) => {
    const target = await targetHandler.getCriTarget(targetUrl);
    await connect_to_cri(target);
    await dom.getDocument();
    return { description: `Switched to tab with url "${targetUrl}"` };
};

/**
 * Sets page viewport
 *
 * @example
 * setViewPort({width:600,height:800})
 *
 * @param {Object} options - https://chromedevtools.github.io/devtools-protocol/tot/Emulation#method-setDeviceMetricsOverride
 * @returns {Promise<Object>} - Object with the description of the action performed.
 */
module.exports.setViewPort = async (options) => {
    if (options.height === undefined || options.width === undefined) throw new Error('No height and width provided');
    options.mobile = options.mobile || false;
    options.deviceScaleFactor = options.deviceScaleFactor || 1;
    await emulation.setDeviceMetricsOverride(options);
    return { description: `ViewPort is set to width ${options.width} and height ${options.height}` };
};

/**
 * Launches a new tab with given url.
 *
 * @example
 * openTab('https://taiko.gauge.org/')
 *
 * @param {string} targetUrl - URL/Page title of the tab to switch.
 * @returns {Promise<Object>} - Object with the description of the action performed.
 */
module.exports.openTab = async (targetUrl, options = { timeout: 30000 }) => {
    if (!/^https?:\/\//i.test(targetUrl) && !/^file/i.test(targetUrl)) targetUrl = 'http://' + targetUrl;
    const promises = [
        new Promise((resolve) => {
            xhrEvent.addListener('targetNavigated', resolve);
        }),
        new Promise((resolve) => {
            xhrEvent.addListener('networkIdle', resolve);
        }),
        new Promise((resolve) => {
            xhrEvent.addListener('loadEventFired', resolve);
        }),
        new Promise((resolve) => {
            xhrEvent.addListener('firstMeaningfulPaint', resolve);
        })
    ];
    await criTarget.createTarget({ url: targetUrl });
    await waitForNavigation(options.timeout, promises).catch(handleTimeout(options.timeout));
    xhrEvent.removeAllListeners();
    return { description: `Opened tab with url "${targetUrl}"` };
};

/**
 * Closes the given tab with given url or closes current tab.
 *
 * @example
 * closeTab() - Closes the current tab.
 * closeTab('https://gauge.org') - Closes the tab with url 'https://gauge.org'.
 *
 * @param {string} targetUrl - URL/Page title of the tab to switch.
 * @returns {Promise<Object>} - Object with the description of the action performed.
 */
module.exports.closeTab = async (targetUrl) => {
    if (!targetUrl) {
        const result = await runtimeHandler.runtimeEvaluate('window.location.toString()');
        targetUrl = result.result.value;
    }
    let target = await targetHandler.getCriTarget(targetUrl);
    let targetToConnect = await targetHandler.getTargetToConnect(targetUrl);
    if (!targetToConnect) {
        await _closeBrowser();
        return { description: 'Closing last target and browser.' };
    }
    await cri.Close({ host: currentHost, port: currentPort, id: target.id });
    await connect_to_cri(targetHandler.constructCriTarget(targetToConnect));
    await dom.getDocument();
    return { description: `Closed tab with url "${targetUrl}"` };
};

/**
 * Opens the specified URL in the browser's tab. Adds `http` protocol to the URL if not present.
 *
 * @example
 * goto('https://google.com')
 * goto('google.com')
 *
 * @param {string} url - URL to navigate page to.
 * @param {Object} options - {timeout:5000, headers:{'Authorization':'Basic cG9zdG1hbjpwYXNzd29y2A=='}} Default timeout is 30 seconds to override set options = {timeout:10000}, headers to override defaults.
 * @returns {Promise<Object>} - Object with the description of the action performed and the final URL.
 */
module.exports.goto = async (url, options = { timeout: 30000 }) => {
    validate();
    options.timeout = options.timeout || default_timeout;
    if (!/^https?:\/\//i.test(url) && !/^file/i.test(url)) url = 'http://' + url;
    const promises = [
        new Promise((resolve) => {
            xhrEvent.addListener('loadEventFired', resolve);
        }),
        new Promise((resolve) => {
            xhrEvent.addListener('networkIdle', resolve);
        }),
        new Promise((resolve) => {
            xhrEvent.addListener('firstMeaningfulPaint', resolve);
        })
    ];
    let func = addPromiseToWait(promises);
    xhrEvent.addListener('xhrEvent', func);
    xhrEvent.addListener('frameEvent', func);
    xhrEvent.addListener('frameNavigationEvent', func);
    if (options.headers) await network.setExtraHTTPHeaders({ headers: options.headers });
    const res = await page.navigate({ url: url });
    if (res.errorText) throw new Error(`Navigation to url ${url} failed.\n REASON: ${res.errorText}`);
    await waitForNavigation(options.timeout, promises).catch(handleTimeout(options.timeout));
    xhrEvent.removeAllListeners();
    return { description: `Navigated to url "${url}"`, url: url };
};

/**
 * Reloads the page.
 *
 * @example
 * reload('https://google.com')
 * reload('https://google.com', { timeout: 30000 })
 *
 * @param {string} url - URL to reload
 *  @param {Object} options
 * @returns {Promise<Object>} - Object with the description of the action performed and the final URL.
 */
module.exports.reload = async (url, options = { timeout: 30000 } ) => {
    validate();
    const res = await page.reload(url);
    const promises = [
        new Promise((resolve) => {
            xhrEvent.addListener('loadEventFired', resolve);
        }),
        new Promise((resolve) => {
            xhrEvent.addListener('networkIdle', resolve);
        }),
        new Promise((resolve) => {
            xhrEvent.addListener('firstMeaningfulPaint', resolve);
        })
    ];
    let func = addPromiseToWait(promises);
    xhrEvent.addListener('xhrEvent', func);
    xhrEvent.addListener('frameEvent', func);
    xhrEvent.addListener('frameNavigationEvent', func);
    if (res.errorText) throw new Error(`Navigation to url ${url} failed.\n REASON: ${res.errorText}`);
    await waitForNavigation(options.timeout, promises).catch(handleTimeout(options.timeout));
    xhrEvent.removeAllListeners();
    url = url !== undefined && url !== null ? url : (await runtimeHandler.runtimeEvaluate('window.location.toString()')).result.value;
    return { description: `"${url}" reloaded`, url: url};
};

/**
 * Mimics browser back button click functionality.
 *
 * @example
 * goBack()
 *
 * @param {Object} options
 * @returns {Promise<Object>} - Object with the description of the action performed.
 */

module.exports.goBack = async (options = {timeout: 30000}) =>{
    validate();
    await _go(-1, options);
    return { description: 'Performed clicking on browser back button' };
};

/**
 * Mimics browser forward button click functionality.
 *
 * @example
 * goForward()
 *
 * @param {Object} options
 * @returns {Promise<Object>} - Object with the description of the action performed.
 */

module.exports.goForward = async (options = {timeout: 30000}) =>{
    validate();
    await _go(+1, options);
    return { description: 'Performed clicking on browser forward button' };
};

const _go = async (delta, options = {timeout: 30000}) =>{
    const history = await page.getNavigationHistory();
    const entry = history.entries[history.currentIndex + delta];

    const promises = [
        new Promise((resolve) => {
            xhrEvent.addListener('loadEventFired', resolve);
        }),
        new Promise((resolve) => {
            xhrEvent.addListener('networkIdle', resolve);
        }),
        new Promise((resolve) => {
            xhrEvent.addListener('firstMeaningfulPaint', resolve);
        })
    ];

    if (!entry)
        return null;

    page.navigateToHistoryEntry({entryId: entry.id});
    await waitForNavigation(options.timeout, promises).catch(handleTimeout(options.timeout));
};

/**
 * Returns window's current URL.
 * @example
 * openBrowser();
 * goto("www.google.com");
 * currentURL();
 * returns "https://www.google.com/?gws_rd=ssl"
 *
 * @returns {Promise<String>}
 */
module.exports.currentURL = async () => {
    validate();
    const locationObj = await runtimeHandler.runtimeEvaluate('window.location.toString()');
    return(locationObj.result.value);
};

/**
 * Returns page's title.
 *
 * @returns {Promise<String>}
 */
module.exports.title = async () => {
    validate();
    const result = await runtimeHandler.runtimeEvaluate('document.querySelector("title").textContent');
    return result.result.value;
};

/**
 * Sets a cookie with the given cookie data; may overwrite equivalent cookie if they exist.
 *
 * @example
 * setCookie("CSRFToken","csrfToken", {url: "http://the-internet.herokuapp.com"})
 * setCookie("CSRFToken","csrfToken", {domain: "herokuapp.com"})
 *
 * @param {string} name - Cookie name.
 * @param {string} value - Cookie value.
 * @param {Object} options.
 * @param {string} [options.url='http://www.google.com'] - deletes all the cookies with the given name where domain and path match provided URL.
 * @param {string} [options.domain='herokuapp.com'] - deletes only cookies with the exact domain.
 * @param {string} [options.path='Google/Chrome/Default/Cookies/..'] - deletes only cookies with the exact path.
 * @param {boolean} [options.secure=true] - True if cookie is secure.
 * @param {boolean} [options.httpOnly=true] - True if cookie is http-only.
 * @param {string} [options.sameSite=Strict] - Represents the cookie's 'SameSite' status: https://tools.ietf.org/html/draft-west-first-party-cookies.
 * @param {number} [options.expires=2019-02-16T16:55:45.529Z] - UTC time in seconds, counted from January 1, 1970.
 * @returns {Promise<Object>} - Object with the description of the action performed.
 */
module.exports.setCookie = async (name, value, options = {}) => {
    validate();
    if (options.url === undefined && options.domain === undefined) throw new Error('Atleast URL or Domain needs to be specified for setting cookies');
    options.name = name;
    options.value = value;
    await network.setCookie(options);
    return { description: `"${name}" cookie set successfully` };
};

/**
 * Clears browser cookies.
 *
 * @example
 * clearBrowserCookies()
 *
 * @returns {Promise<Object>} - Object with the description of the action performed.
 */
module.exports.clearBrowserCookies = async () => {
    validate();
    await network.clearBrowserCookies();
    return { description: 'Browser cookies deleted successfully' };
};

/**
 * Deletes browser cookies with matching name and url or domain/path pair.
 *
 * @example
 * deleteCookies("CSRFToken", {url: "http://the-internet.herokuapp.com"})
 * deleteCookies("CSRFToken", {domain: "herokuapp.com"})
 *
 * @param {string} cookieName - Cookie name.
 * @param {Object} options
 * @param {string} [options.url='http://www.google.com'] - deletes all the cookies with the given name where domain and path match provided URL.
 * @param {string} [options.domain='herokuapp.com'] - deletes only cookies with the exact domain.
 * @param {string} [options.path='Google/Chrome/Default/Cookies/..'] - deletes only cookies with the exact path.
 * @returns {Promise<Object>} - Object with the description of the action performed.
 */
module.exports.deleteCookies = async (cookieName, options = {}) => {
    validate();
    if (options.url === undefined && options.domain === undefined) throw new Error('Atleast URL or Domain needs to be specified for deleting cookies');
    options.name = cookieName;
    await network.deleteCookies(options);
    return { description: `"${cookieName}" cookie deleted successfully` };
};

const setNavigationOptions = (options) => {
    options.awaitNavigation = options.waitForNavigation === undefined || options.waitForNavigation === null ?
        true : options.waitForNavigation;
    options.timeout = options.timeout || default_timeout;
    options.waitForStart = options.waitForStart || 500;
    return options;
};

const setOptions = (options, x, y) => {
    options = setNavigationOptions(options);
    options.x = x;
    options.y = y;
    options.button = options.button || 'left';
    options.clickCount = options.clickCount || 1;
    options.elementsToMatch = options.elementsToMatch || 10;
    return options;
};

const checkIfElementAtPointOrChild = async (e) => {

    function isElementAtPointOrChild() {
        const value = this.getBoundingClientRect();
        const y = (value.top + value.bottom)/2;
        const x = (value.left + value.right)/2;
        const node = document.elementFromPoint(x, y);
        return this.contains(node) ||
            (window.getComputedStyle(node).getPropertyValue('opacity') < 0.1) ||
            (window.getComputedStyle(this).getPropertyValue('opacity') < 0.1);
    }

    const res = await runtimeHandler.runtimeCallFunctionOn(isElementAtPointOrChild,null,{nodeId:e});
    return res.result.value;
};

const getChildNodes = async (element) => {
    function getChild() {
        return this.childNodes;
    }
    const res = await evaluate(element, getChild);
    const childNodes = await runtimeHandler.getNodeIdsFromResult({result:res});
    return childNodes;
};

const checkIfChildOfOtherMatches = async (elem, elements) => {
    function getElementFromPoint(){
        let value = this.getBoundingClientRect();
        const y = (value.top + value.bottom)/2;
        const x = (value.left + value.right)/2;
        return document.elementFromPoint(x,y);
    }
    const result = await runtimeHandler.runtimeCallFunctionOn(getElementFromPoint,null,{nodeId:elem});
    if(result.result.value === null) return false;
    const { nodeId } = await dom.requestNode({ objectId: result.result.objectId });
    if (elements.includes(nodeId)) return true;
    for (const element of elements) {
        const childNodes = await getChildNodes(element);
        if (childNodes.includes(nodeId)) return true;
    }
    const childOfNodeAtPoint = await getChildNodes(nodeId);
    if (childOfNodeAtPoint.some((val) => elements.includes(val))) return true;
    return false;
};

const checkIfElementIsCovered = async (elem, elems, isElemAtPoint) => {
    isElemAtPoint = await checkIfElementAtPointOrChild(elem);
    //If element to be clicked and element at point are different check if it is any other element matching the selector
    if (!isElemAtPoint)
        isElemAtPoint = await checkIfChildOfOtherMatches(elem, elems);
    return isElemAtPoint;
};

/**
 * Fetches an element with the given selector, scrolls it into view if needed, and then clicks in the center of the element. If there's no element matching selector, the method throws an error.
 *
 * @example
 * click('Get Started')
 * click(link('Get Started'))
 *
 * @param {selector|string} selector - A selector to search for element to click. If there are multiple elements satisfying the selector, the first will be clicked.
 * @param {Object} options - Click options.
 * @param {boolean} [options.waitForNavigation=true] - Wait for navigation after the click. Default navigation timeout is 15 seconds, to override pass `{ timeout: 10000 }` in `options` parameter.
 * @param {number} [options.waitForStart=500] - wait for navigation to start. Default to 500ms
 * @param {number} [options.timeout=5000] - Timeout value in milliseconds for navigation after click.
 * @param {string} [options.button='left'] - `left`, `right`, or `middle`.
 * @param {number} [options.clickCount=1] - Number of times to click on the element.
 * @param {number} [options.elementsToMatch=10] - Number of elements to loop through to match the element with given selector.
 * @returns {Promise<Object>} - Object with the description of the action performed.
 */
module.exports.click = click;

async function click(selector, options = {}, ...args) {
    validate();
    if (options instanceof RelativeSearchElement) {
        args = [options].concat(args);
        options = {};
    }
    const elems = isNaN(selector) ? (await handleRelativeSearch(await elements(selector), args)) : [selector];
    let elemsLength = elems.length;
    let isElemAtPoint;
    options = setOptions(options);
    if (elemsLength > options.elementsToMatch) {
        elems.splice(options.elementsToMatch, elems.length);
    }
    for (let elem of elems) {
        isElemAtPoint = false;
        await scrollTo(elem);
        const { x, y } = await domHandler.boundingBoxCenter(elem);
        isElemAtPoint = await checkIfElementIsCovered(elem, elems, isElemAtPoint);
        options = setOptions(options, x, y);
        if (isElemAtPoint) {
            const type = (await evaluate(elem, function getType() { return this.type; })).value;
            assertType(elem, () => type !== 'file', 'Unsupported operation, use `attach` on file input field');
            if (headful) await highlightElemOnAction(elem);
            break;
        }
    }
    if (!isElemAtPoint && elemsLength != elems.length)
        throw Error('Please provide a better selector, Too many matches.');
    if (!isElemAtPoint)
        throw Error(description(selector) + ' is coverred by other element');
    await doActionAwaitingNavigation(options, async () => {
        options.type = 'mouseMoved';
        await input.dispatchMouseEvent(options);
        options.type = 'mousePressed';
        await input.dispatchMouseEvent(options);
        options.type = 'mouseReleased';
        await input.dispatchMouseEvent(options);
    });
    return { description: 'Clicked ' + description(selector, true) };
}

/**
 * Fetches an element with the given selector, scrolls it into view if needed, and then double clicks the element. If there's no element matching selector, the method throws an error.
 *
 * @example
 * doubleClick('Get Started')
 * doubleClick(button('Get Started'))
 *
 * @param {selector|string} selector - A selector to search for element to click. If there are multiple elements satisfying the selector, the first will be double clicked.
 * @param {Object} options - Click options.
 * @param {boolean} [options.waitForNavigation=true] - Wait for navigation after the click. Default navigation timout is 15 seconds, to override pass `{ timeout: 10000 }` in `options` parameter.
 * @returns {Promise<Object>} - Object with the description of the action performed.
 */
module.exports.doubleClick = async (selector, options = {}, ...args) => {
    if (options instanceof RelativeSearchElement) {
        args = [options].concat(args);
        options = {};
    }
    options = {
        waitForNavigation: options.waitForNavigation !== undefined ? options.waitForNavigation : false,
        clickCount: 2
    };
    await click(selector, options, ...args);
    return { description: 'Double clicked ' + description(selector, true) };
};

/**
 * Fetches an element with the given selector, scrolls it into view if needed, and then right clicks the element. If there's no element matching selector, the method throws an error.
 *
 * @example
 * rightClick('Get Started')
 * rightClick(text('Get Started'))
 *
 * @param {selector|string} selector - A selector to search for element to right click. If there are multiple elements satisfying the selector, the first will be double clicked.
 * @param {Object} options - Click options.
 * @param {boolean} [options.waitForNavigation=true] - Wait for navigation after the click. Default navigation timout is 15 seconds, to override pass `{ timeout: 10000 }` in `options` parameter.
 * @returns {Promise<Object>} - Object with the description of the action performed.
 */
module.exports.rightClick = async (selector, options = {}, ...args) => {
    if (options instanceof RelativeSearchElement) {
        args = [options].concat(args);
        options = {};
    }
    options = {
        waitForNavigation: options.waitForNavigation !== undefined ? options.waitForNavigation : false,
        button: 'right'
    };
    await click(selector, options, ...args);
    return { description: 'Right clicked ' + description(selector, true) };
};

/**
 * Fetches the source element with given selector and moves it to given destination selector or moves for given distance. If there's no element matching selector, the method throws an error.
 *Drag and drop of HTML5 draggable does not work as expected. Issue tracked here https://github.com/getgauge/taiko/issues/279
 *
 * @example
 * dragAndDrop($("work"),into($('work done')))
 * dragAndDrop($("work"),{up:10,down:10,left:10,right:10})
 *
 * @param {selector|string} source - Element to be Dragged
 * @param {selector|string} destination - Element for dropping the dragged element
 * @param {object} distance - Distance to be moved from position of source element
 * @returns {Promise<Object>} - Object with the description of the action performed.
 */
module.exports.dragAndDrop = async (source,destination) =>{
    let sourceElem = await element(source);
    let destElem = isSelector(destination) || isString(destination) ? await element(destination) : destination;
    let options = setOptions({});
    await doActionAwaitingNavigation(options, async () => {
        if (headful) {
            await highlightElemOnAction(sourceElem);
            if(!isNaN(destElem))await highlightElemOnAction(destElem);
        }
        await dragAndDrop(options, sourceElem, destElem);
    });
    const desc = !isNaN(destElem) ? `Dragged and dropped ${description(source,true)} to ${description(destination,true)}}`:
        `Dragged and dropped ${description(source,true)} at ${JSON.stringify(destination)}`;
    return {description: desc};
};

const dragAndDrop = async (options, sourceElem, destElem) =>{
    let sourcePosition = await domHandler.boundingBoxCenter(sourceElem);
    await scrollTo(sourceElem);
    options.x = sourcePosition.x;
    options.y = sourcePosition.y;
    options.type = 'mouseMoved';
    await input.dispatchMouseEvent(options);
    options.type = 'mousePressed';
    await input.dispatchMouseEvent(options);
    let destPosition = await calculateDestPosition(sourceElem, destElem);
    await inputHandler.mouse_move(sourcePosition,destPosition);
    options.x = destPosition.x;
    options.y = destPosition.y;
    options.type = 'mouseReleased';
    await input.dispatchMouseEvent(options);
};

const calculateDestPosition = async (sourceElem, destElem) => {
    if(!isNaN(destElem)){
        await scrollTo(destElem);
        return await domHandler.boundingBoxCenter(destElem);
    }
    const destPosition = await domHandler.calculateNewCenter(sourceElem,destElem);
    const newBoundary = destPosition.newBoundary;
    if(headful) {
        await overlay.highlightQuad({ quad: [newBoundary.right,newBoundary.top,newBoundary.right,newBoundary.bottom,newBoundary.left,newBoundary.bottom,newBoundary.left,newBoundary.top], outlineColor: { r: 255, g: 0, b: 0 } });
        await waitFor(1000);
        await overlay.hideHighlight();
    }
    return destPosition;
};

/**
 * Fetches an element with the given selector, scrolls it into view if needed, and then hovers over the center of the element. If there's no element matching selector, the method throws an error.
 *
 * @example
 * hover('Get Started')
 * hover(link('Get Started'))
 *
 * @param {selector|string} selector - A selector to search for element to right click. If there are multiple elements satisfying the selector, the first will be hovered.
 * @returns {Promise<Object>} - Object with the description of the action performed.
 */
module.exports.hover = async (selector, options = {}) => {
    validate();
    options = setNavigationOptions(options);
    const e = await element(selector);
    await scrollTo(e);
    if (headful) await highlightElemOnAction(e);
    const { x, y } = await domHandler.boundingBoxCenter(e);
    const option = {
        x: x,
        y: y
    };
    await doActionAwaitingNavigation(options, async () => {
        Promise.resolve().then(() => {
            option.type = 'mouseMoved';
            return input.dispatchMouseEvent(option);
        }).catch((err) => {
            throw new Error(err);
        });
    });
    return { description: 'Hovered over the ' + description(selector, true) };
};

/**
 * Fetches an element with the given selector and focuses it. If there's no element matching selector, the method throws an error.
 *
 * @example
 * focus(textField('Username:'))
 *
 * @param {selector|string} selector - A selector of an element to focus. If there are multiple elements satisfying the selector, the first will be focused.
 * @param {object} options - {waitForNavigation:true,waitForStart:500,timeout:10000}
 * @returns {Promise<Object>} - Object with the description of the action performed.
 */
module.exports.focus = async (selector, options = {}) => {
    validate();
    options = setNavigationOptions(options);
    await doActionAwaitingNavigation(options, async () => {
        if (headful) await highlightElemOnAction(await element(selector));
        await _focus(selector);
    });
    return { description: 'Focussed on the ' + description(selector, true) };
};

/**
 * Override browser permissions
 *
 * @example
 * overridePermissions('http://maps.google.com',['geolocation']);
 *
 * @param {string} origin
 * @param {!Array<string>} permissions https://chromedevtools.github.io/devtools-protocol/tot/Browser/#type-PermissionType
 */
module.exports.overridePermissions = async (origin, permissions) => {
    await browserHandler.overridePermissions(origin, permissions);
    return { description: `Override permissions with ${permissions}`};
};

/**
 * clears all the permissions set
 *
 * @example
 * clearPermissionOverrides()
 *
 */
module.exports.clearPermissionOverrides = async () => {
    await browserHandler.clearPermissionOverrides();
    return { description: 'Cleared permission overrides'};
};

/**
 * Types the given text into the focused or given element.
 *
 * @example
 * write('admin', into('Username:'))
 * write('admin', 'Username:')
 * write('admin')
 *
 * @param {string} text - Text to type into the element.
 * @param {selector|string} [into] - A selector of an element to write into.
 * @param {Object} [options]
 * @param {number} options.delay - Time to wait between key presses in milliseconds.
 * @param {boolean} [options.waitForNavigation=true] - Wait for navigation after the click. Default navigation timeout is 15 seconds, to override pass `{ timeout: 10000 }` in `options` parameter.
 * @param {number} [options.waitForStart=500] - wait for navigation to start. Default to 500ms
 * @param {number} [options.timeout=5000] - Timeout value in milliseconds for navigation after click
 * @returns {Promise<Object>} - Object with the description of the action performed.
 */
module.exports.write = async (text, into, options = { delay: 10 }) => {
    validate();
    let desc;
    if (into && !isSelector(into)) {
        if(!into.delay) into.delay = options.delay;
        options = into;
        into = undefined;
    }
    options = setNavigationOptions(options);
    await doActionAwaitingNavigation(options, async () => {
        if (into) {
            const selector = isString(into) ? textField(into) : into;
            await _focus(selector);
            const activeElement = await runtimeHandler.activeElement();
            await _write(text, activeElement, options);
            text = (activeElement.isPassword) ? '*****' : text;
            desc = `Wrote ${text} into the ` + description(selector, true);
            return;
        } else {
            const activeElement = await runtimeHandler.activeElement();
            await _write(text, activeElement, options);
            text = (activeElement.isPassword) ? '*****' : text;
            desc = `Wrote ${text} into the focused element.`;
            return;
        }
    });
    return { description: desc };
};

const _write = async (text, activeElement, options) => {
    if (activeElement.notWritable)
        throw new Error('Element focused is not writable');
    if (headful) await highlightElemOnAction(activeElement.nodeId);
    for (const char of text) {
        await new Promise(resolve => setTimeout(resolve, options.delay).unref());
        await input.dispatchKeyEvent({ type: 'char', text: char });
    }
};

/**
 * Clears the value of given selector. If no selector is given clears the current active element.
 *
 * @example
 * clear()
 * clear(inputField({placeholder:'Email'}))
 *
 * @param {selector} selector - A selector to search for element to clear. If there are multiple elements satisfying the selector, the first will be cleared.
 * @param {Object} options - Click options.
 * @param {boolean} [options.waitForNavigation=true] - Wait for navigation after clear. Default navigation timeout is 15 seconds, to override pass `{ timeout: 10000 }` in `options` parameter.
 * @param {number} [options.waitForStart=500] - wait for navigation to start. Default to 500ms
 * @param {number} [options.timeout=5000] - Timeout value in milliseconds for navigation after click.
 * @returns {Promise<Object>} - Object with the description of the action performed.
 */
module.exports.clear = async (selector, options = {}) => {
    options = setNavigationOptions(options);
    if(selector)await _focus(selector);
    const activeElement = await runtimeHandler.activeElement();
    if (activeElement.notWritable)
        throw new Error('Element cannot be cleared');
    const desc = !selector ? { description: 'Cleared element on focus' } :
        { description: 'Cleared ' + description(selector, true) };
    await doActionAwaitingNavigation(options, async () => {
        await _clear(activeElement.nodeId);
        if (headful) await highlightElemOnAction(activeElement.nodeId);
    });
    return desc;
};

const _clear = async (elem) => {
    await click(elem, { clickCount: 3, waitForNavigation: false });
    await inputHandler.down('Backspace');
    await inputHandler.up('Backspace');
};

/**
 * Attaches a file to a file input element.
 *
 * @example
 * attach('c:/abc.txt', to('Please select a file:'))
 * attach('c:/abc.txt', 'Please select a file:')
 *
 * @param {string} filepath - The path of the file to be attached.
 * @param {selector|string} to - The file input element to which to attach the file.
 * @returns {Promise<Object>} - Object with the description of the action performed.
 */
module.exports.attach = async (filepath, to) => {
    validate();
    let resolvedPath = filepath ? path.resolve(process.cwd(), filepath) : path.resolve(process.cwd());
    fs.open(resolvedPath, 'r', (err) => {
        if (err && err.code === 'ENOENT') {
            throw new Error(`File ${resolvedPath} doesnot exists.`);
        }
    });
    if (isString(to)) to = fileField(to);
    else if (!isSelector(to)) throw Error('Invalid element passed as paramenter');
    const nodeId = await element(to);
    if (headful) await highlightElemOnAction(nodeId);
    await dom.setFileInputFiles({
        nodeId: nodeId,
        files: [resolvedPath]
    });
    return { description: `Attached ${resolvedPath} to the ` + description(to, true) };
};

/**
 * Presses the given keys.
 *
 * @example
 * press('Enter')
 * press('a')
 * press(['Shift', 'ArrowLeft', 'ArrowLeft'])
 *
 * @param {string | Array<string> } keys - Name of keys to press, such as ArrowLeft. See [USKeyboardLayout](https://github.com/getgauge/taiko/blob/master/lib/USKeyboardLayout.js) for a list of all key names.
 * @param {Object} options
 * @param {string} [options.text] - If specified, generates an input event with this text.
 * @param {number} [options.delay=0] - Time to wait between keydown and keyup in milliseconds.
 * @param {boolean} [options.waitForNavigation=true] - Wait for navigation after the click. Default navigation timeout is 15 seconds, to override pass `{ timeout: 10000 }` in `options` parameter.
 * @param {number} [options.waitForStart=500] - wait for navigation to start. Default to 500ms
 * @param {number} [options.timeout=5000] - Timeout value in milliseconds for navigation after click.
 * @returns {Promise<Object>} - Object with the description of the action performed.
 */
module.exports.press = async (keys, options = {}) => {
    validate();
    options = setNavigationOptions(options);
    return await _press(new Array().concat(keys), options);
};

async function _press(keys, options) {
    await doActionAwaitingNavigation(options, async () => {
        for (let i = 0; i < keys.length; i++) await inputHandler.down(keys[i], options);
        if (options && options.delay) await new Promise(f => setTimeout(f, options.delay).unref());
        keys = keys.reverse();
        for (let i = 0; i < keys.length; i++) await inputHandler.up(keys[i]);
    });
    return { description: `Pressed the ${keys.reverse().join(' + ')} key` };
}


/**
 * Highlights the given element on the page by drawing a red rectangle around it. This is useful for debugging purposes.
 *
 * @example
 * highlight('Get Started')
 * highlight(link('Get Started'))
 *
 * @param {selector|string} selector - A selector of an element to highlight. If there are multiple elements satisfying the selector, the first will be highlighted.
  * @param {...relativeSelector} args - Proximity selectors
 * @returns {Promise<Object>} - Object with the description of the action performed.
 */
module.exports.highlight = highlight;

async function highlight(selector, ...args) {
    validate();

    function highlightNode() {
        this.style.border = '0.5em solid red';
        return true;
    }
    let elems = await handleRelativeSearch(await elements(selector), args);
    await evaluate(elems[0], highlightNode);
    return { description: 'Highlighted the ' + description(selector, true) };
}

/**
 * Scrolls the page to the given element.
 *
 * @example
 * scrollTo('Get Started')
 * scrollTo(link('Get Started'))
 *
 * @param {selector|string} selector - A selector of an element to scroll to.
 * @returns {Promise<Object>} - Object with the description of the action performed.
 */
module.exports.scrollTo = async (selector, options = {}) => {
    options = setNavigationOptions(options);
    await doActionAwaitingNavigation(options, async () => {
        await scrollTo(selector);
    });
    if (headful) await highlightElemOnAction(await element(selector));
    return { description: 'Scrolled to the ' + description(selector, true) };
};

async function scrollTo(selector) {
    validate();

    function scrollToNode() {
        this.scrollIntoViewIfNeeded();
        return 'result';
    }
    await evaluate(selector, scrollToNode);
}

const scroll = async (e, px, scrollPage, scrollElement, direction) => {
    e = e || 100;
    if (Number.isInteger(e)) {
        const res = await runtimeHandler.runtimeEvaluate(`(${scrollPage}).apply(null, ${JSON.stringify([e])})`);
        if(res.result.subtype == 'error') throw new Error(res.result.description);
        return { description: `Scrolled ${direction} the page by ${e} pixels` };
    }

    const nodeId = await element(e);
    if (headful) await highlightElemOnAction(nodeId);
    //TODO: Allow user to set options for scroll
    const options = setNavigationOptions({});
    await doActionAwaitingNavigation(options, async () => {
        const res = await runtimeHandler.runtimeCallFunctionOn(scrollElement,null,{nodeId:nodeId,arg:px});
        if(res.result.subtype == 'error') throw new Error(res.result.description);
    });
    return { description: `Scrolled ${direction} ` + description(e, true) + ` by ${px} pixels` };
};

/**
 * Scrolls the page/element to the right.
 *
 * @example
 * scrollRight()
 * scrollRight(1000)
 * scrollRight('Element containing text')
 * scrollRight('Element containing text', 1000)
 *
 * @param {selector|string|number} [e='Window']
 * @param {number} [px=100]
 * @returns {Promise<Object>} - Object with the description of the action performed.
 */
module.exports.scrollRight = async (e, px = 100) => {
    validate();
    return await scroll(e, px, px => window.scrollBy(px, 0),
        function sr(px) {
            if(this.tagName === 'IFRAME') {
                this.contentWindow.scroll(this.contentWindow.scrollX + px, this.contentWindow.scrollY);
                return true;
            }
            this.scrollLeft += px; return true;
        },
        'right');
};

/**
 * Scrolls the page/element to the left.
 *
 * @example
 * scrollLeft()
 * scrollLeft(1000)
 * scrollLeft('Element containing text')
 * scrollLeft('Element containing text', 1000)
 *
 * @param {selector|string|number} [e='Window']
 * @param {number} [px=100]
 * @returns {Promise<Object>} - Object with the description of the action performed.
 */
module.exports.scrollLeft = async (e, px = 100) => {
    validate();
    return await scroll(e, px, px => window.scrollBy(px * -1, 0),
        function sl(px) {
            if(this.tagName === 'IFRAME') {
                this.contentWindow.scroll(this.contentWindow.scrollX - px, this.contentWindow.scrollY);
                return true;
            }
            this.scrollLeft -= px; return true;
        },
        'left');
};

/**
 * Scrolls up the page/element.
 *
 * @example
 * scrollUp()
 * scrollUp(1000)
 * scrollUp('Element containing text')
 * scrollUp('Element containing text', 1000)
 *
 * @param {selector|string|number} [e='Window']
 * @param {number} [px=100]
 * @returns {Promise<Object>} - Object with the description of the action performed.
 */
module.exports.scrollUp = async (e, px = 100) => {
    validate();
    return await scroll(e, px, px => window.scrollBy(0, px * -1),
        function su(px) {
            if(this.tagName === 'IFRAME') {
                this.contentWindow.scroll(this.contentWindow.scrollX, this.contentWindow.scrollY - px);
                return true;
            }
            this.scrollTop -= px; return true;
        },
        'up');
};

/**
 * Scrolls down the page/element.
 *
 * @example
 * scrollDown()
 * scrollDown(1000)
 * scrollDown('Element containing text')
 * scrollDown('Element containing text', 1000)
 *
 * @param {selector|string|number} [e='Window']
 * @param {number} [px=100]
 * @returns {Promise<Object>} - Object with the description of the action performed.
 */
module.exports.scrollDown = async (e, px = 100) => {
    validate();
    return await scroll(e, px, px => window.scrollBy(0, px),
        function sd(px) {
            if(this.tagName === 'IFRAME') {
                this.contentWindow.scroll(this.contentWindow.scrollX, this.contentWindow.scrollY + px);
                return true;
            }
            this.scrollTop += px; return true;
        },
        'down');
};

/**
 * Captures a screenshot of the page. Appends timeStamp to filename if no filepath given.
 *
 * @example
 * screenshot()
 * screenshot({path : 'screenshot.png'})
 *
 * @param {object} options - {path:'screenshot.png', fullPage:true} or {encoding:'base64'}
 * @returns {Promise<Buffer>} - Promise which resolves to buffer with captured screenshot if {encoding:'base64} given.
 * @returns {Promise<object>} - Object with the description of the action performed
 */
module.exports.screenshot = async (options = {}) => {
    validate();
    options.path = options.path || `Screenshot-${Date.now()}.png`;
    let screenShot;
    if (options.fullPage) {
        let clip;
        const  metrics  = await page.getLayoutMetrics();
        const width = Math.ceil(metrics.contentSize.width);
        const height = Math.ceil(metrics.contentSize.height);
        clip = { x: 0, y: 0, width, height, scale: 1 };
        screenShot = await page.captureScreenshot({ clip });
    } else {
        screenShot = await page.captureScreenshot();
    }

    if (options.encoding === 'base64') return screenShot.data;
    fs.writeFileSync(options.path, Buffer.from(screenShot.data, 'base64'));
    return { description: `Screenshot is created at "${options.path}"` };
};

/**
 * Set network emulation
 *
 * @example
 * emulateNetwork("offline")
 * emulateNetwork("Good2G")
 *
 * @param {String} networkType - 'GPRS','Regular2G','Good2G','Good3G','Regular3G','Regular4G','DSL','WiFi'
 * @returns {Promise<Object>} - Object with the description of the action performed
 */

module.exports.emulateNetwork = async (networkType) => {
    await networkHandler.setNetworkEmulation(networkType);
    return { description: `Set network emulation with values ${JSON.stringify(networkType)}` };
};

/**
 * This {@link selector} lets you identify elements on the web page via XPath or CSS selector.
 * @example
 * highlight($(`//*[text()='text']`))
 * $(`//*[text()='text']`).exists()
 * $(`#id`)
 *
 * @param {string} selector - XPath or CSS selector.
 * @param {...relativeSelector} args - Proximity selectors
 * @returns {ElementWrapper}
 */
module.exports.$ = (selector, ...args) => {
    validate();
    const get = async () => await handleRelativeSearch(await (selector.startsWith('//') || selector.startsWith('(') ? $$xpath(selector) : $$(selector)), args);
    return {
        get: getIfExists(get),
        exists: exists(getIfExists(get)),
        description: `Custom selector $(${selector})`,
        text: selectorText(get)
    };
};

const getValues = (attrValuePairs, args) => {

    if (attrValuePairs instanceof RelativeSearchElement) {
        args = [attrValuePairs].concat(args);
        return { args: args };
    }

    if (isString(attrValuePairs) || isSelector(attrValuePairs)) {
        return { label: attrValuePairs, args: args };
    }

    return { attrValuePairs: attrValuePairs, args: args };
};

const getQuery = (attrValuePairs, tag = '') => {
    let xpath = tag;
    for (const key in attrValuePairs) {
        if (key === 'class') xpath += `[${key}*="${attrValuePairs[key]}"]`;
        else xpath += `[${key}="${attrValuePairs[key]}"]`;
    }
    return xpath;
};


const getElementGetter = (selector, query, tag) => {
    let get;
    if (selector.attrValuePairs) get = async () => await handleRelativeSearch(await $$(getQuery(selector.attrValuePairs, tag)), selector.args);
    else if (selector.label) get = async () => await handleRelativeSearch(await query(), selector.args);
    else get = async () => await handleRelativeSearch(await $$(tag), selector.args);
    return get;
};

const desc = (selector, query, tag) => {
    let description = '';
    if (selector.attrValuePairs) description = getQuery(selector.attrValuePairs, tag);
    else if (selector.label) description = `${tag} with ${query} ${selector.label} `;

    for (const arg of selector.args) {
        description += description === '' ? tag : ' and';
        description += ' ' + arg.toString();
    }

    return description;
};

/**
 * This {@link selector} lets you identify an image on a web page. Typically, this is done via the image's alt text or attribute and value pairs.
 *
 * @example
 * click(image('alt'))
 * image('alt').exists()
 *
 * @param {string} alt - The image's alt text.
 * @param {object} attrValuePairs - Pairs of attribute and value like {"id":"name","class":"class-name"}
 * @param {...relativeSelector} args - Proximity selectors
 * @returns {ElementWrapper}
 */
module.exports.image = (attrValuePairs, ...args) => {
    validate();
    const selector = getValues(attrValuePairs, args);
    const get = getElementGetter(selector, async () => await $$xpath(`//img[contains(@alt, ${xpath(selector.label)})]`), 'img');
    return { get: getIfExists(get), exists: exists(getIfExists(get)), description: desc(selector, 'alt', 'Image'), text: selectorText(get) };
};

/**
 * This {@link selector} lets you identify a link on a web page with text or attribute and value pairs.
 *
 * @example
 * click(link('Get Started'))
 * link('Get Started').exists()
 *
 * @param {string} text - The link text.
 * @param {object} attrValuePairs - Pairs of attribute and value like {"id":"name","class":"class-name"}
 * @param {...relativeSelector} args - Proximity selectors
 * @returns {ElementWrapper}
 */
module.exports.link = (attrValuePairs, ...args) => {
    validate();
    const selector = getValues(attrValuePairs, args);
    const get = getElementGetter(selector, async () => await elements(selector.label, 'a'), 'a');
    return { get: getIfExists(get), exists: exists(getIfExists(get)), description: desc(selector, 'text', 'Link'), text: selectorText(get) };
};

/**
 * This {@link selector} lets you identify a list item (HTML <li> element) on a web page with label or attribute and value pairs.
 *
 * @example
 * highlight(listItem('Get Started'))
 * listItem('Get Started').exists()
 *
 * @param {string} label - The label of the list item.
 * @param {object} attrValuePairs - Pairs of attribute and value like {"id":"name","class":"class-name"}
 * @param {...relativeSelector} args - Proximity selectors
 * @returns {ElementWrapper}
 */
module.exports.listItem = (attrValuePairs, ...args) => {
    validate();
    const selector = getValues(attrValuePairs, args);
    const get = getElementGetter(selector, async () => await elements(selector.label, 'li'), 'li');
    return { get: getIfExists(get), exists: exists(getIfExists(get)), description: desc(selector, 'label', 'List item'), text: selectorText(get) };
};

/**
 * This {@link selector} lets you identify a button on a web page with label or attribute and value pairs.
 *
 * @example
 * highlight(button('Get Started'))
 * button('Get Started').exists()
 *
 * @param {string} label - The button label.
 * @param {object} attrValuePairs - Pairs of attribute and value like {"id":"name","class":"class-name"}
 * @param {...relativeSelector} args - Proximity selectors
 * @returns {ElementWrapper}
 */
module.exports.button = (attrValuePairs, ...args) => {
    validate();
    const selector = getValues(attrValuePairs, args);
    const get = getElementGetter(selector, async () => await elements(selector.label, 'button'), 'button');
    return { get: getIfExists(get), exists: exists(getIfExists(get)), description: desc(selector, 'label', 'Button'), text: selectorText(get) };
};

/**
 * This {@link selector} lets you identify an input field on a web page with label or attribute and value pairs.
 *
 * @example
 * focus(inputField({'id':'name'})
 * inputField({'id': 'name'}).exists()
 *
 * @param {object} attrValuePairs - Pairs of attribute and value like {"id":"name","class":"class-name"}
 * @param {...relativeSelector} args - Proximity selectors
 * @returns {ElementWrapper}
 */
module.exports.inputField = (attrValuePairs, ...args) => {
    validate();
    const selector = getValues(attrValuePairs, args);
    const get = getElementGetter(selector, async () =>
        await $$xpath(`//input[@id=(//label[contains(text(), ${xpath(selector.label)})]/@for)]`), 'input');
    return {
        get: getIfExists(get),
        exists: exists(getIfExists(get)),
        description: desc(selector, 'label', 'Input Field'),
        value: async () => {
            const nodeId = (await getIfExists(get)())[0];
            if(!nodeId) throw `${desc(selector, 'label', 'Input Field')} not found`;
            return (await evaluate(nodeId, function getvalue() { return this.value; })).value;
        },
        text: selectorText(get)
    };
};

/**
 * This {@link selector} lets you identify a file input field on a web page either with label or with attribute and value pairs.
 *
 * @example
 * fileField('Please select a file:').value()
 * fileField('Please select a file:').exists()
 * fileField({'id':'file'}).exists()
 *
 * @param {string} label - The label (human-visible name) of the file input field.
 * @param {object} attrValuePairs - Pairs of attribute and value like {"id":"name","class":"class-name"}
 * @param {...relativeSelector} args - Proximity selectors
 * @returns {ElementWrapper}
 */
module.exports.fileField = fileField;

function fileField(attrValuePairs, ...args) {
    validate();
    const selector = getValues(attrValuePairs, args);
    const get = getElementGetter(selector,
        async () => await $$xpath(`//input[@type='file'][@id=(//label[contains(text(), ${xpath(selector.label)})]/@for)]`),
        'input[type="file"]');
    return {
        get: getIfExists(get),
        exists: exists(getIfExists(get)),
        value: async () => {
            const nodeId = (await getIfExists(get)())[0];
            if(!nodeId) throw `${desc(selector, 'label', 'File field')} not found`;
            return (await evaluate(nodeId, function getvalue() { return this.value; })).value;
        },
        description: desc(selector, 'label', 'File field'),
        text: selectorText(get)
    };
}

/**
 * This {@link selector} lets you identify a text field on a web page either with label or with attribute and value pairs.
 *
 * @example
 * focus(textField('Username:'))
 * textField('Username:').exists()
 *
 * @param {object} attrValuePairs - Pairs of attribute and value like {"id":"name","class":"class-name"}
 * @param {string} label - The label (human-visible name) of the text field.
 * @param {...relativeSelector} args - Proximity selectors
 * @returns {ElementWrapper}
 */
module.exports.textField = textField;

function textField(attrValuePairs, ...args) {
    validate();
    const selector = getValues(attrValuePairs, args);
    const get = getElementGetter(selector,
        async () => await $$xpath(`//input[@type='text'][@id=(//label[contains(text(), ${xpath(selector.label)})]/@for)]`),
        'input[type="text"]');
    return {
        get: getIfExists(get),
        exists: exists(getIfExists(get)),
        description: desc(selector, 'label', 'Text field'),
        value: async () => {
            const nodeId = (await getIfExists(get)())[0];
            if(!nodeId) throw `${desc(selector, 'label', 'Text field')} not found`;
            return (await evaluate(nodeId, function getvalue() { return this.value; })).value;
        },
        text: selectorText(get)
    };
}

/**
 * This {@link selector} lets you identify a combo box on a web page either with label or with attribute and value pairs.
 * Any value can be selected using value or text of the options.
 *
 * @example
 * comboBox('Vehicle:').select('Car')
 * comboBox('Vehicle:').value()
 * comboBox('Vehicle:').exists()
 *
 * @param {object} attrValuePairs - Pairs of attribute and value like {"id":"name","class":"class-name"}
 * @param {string} label - The label (human-visible name) of the combo box.
 * @param {...relativeSelector} args - Proximity selectors
 * @returns {ElementWrapper}
 */
module.exports.comboBox = (attrValuePairs, ...args) => {
    validate();
    const selector = getValues(attrValuePairs, args);
    const get = getElementGetter(selector,
        async () => await $$xpath(`//select[@id=(//label[contains(text(), ${xpath(selector.label)})]/@for)]`),
        'select');
    return {
        get: getIfExists(get),
        exists: exists(getIfExists(get)),
        description: desc(selector, 'label', 'Combobox'),
        select: async (value) => {

            const nodeId = (await getIfExists(get)())[0];
            if(!nodeId) throw `${desc(selector, 'label', 'Combobox')} not found`;
            if (headful) await highlightElemOnAction(nodeId);

            function selectBox(value) {
                let found_value = false;
                for (var i = 0; i < this.options.length; i++) {
                    if (this.options[i].text === value || this.options[i].value === value) {
                        this.selectedIndex = i;
                        found_value = true;
                        let event = new Event('change');
                        this.dispatchEvent(event);
                        break;
                    }
                }
                return found_value;
            }
            const options = setNavigationOptions({});
            await doActionAwaitingNavigation(options, async () => {
                const result = await runtimeHandler.runtimeCallFunctionOn(selectBox,null,{nodeId:nodeId,arg:value});
                if (!result.result.value) throw new Error('Option not available in combo box');
            });
        },
        value: async () => {
            const nodeId = (await getIfExists(get)())[0];
            if(!nodeId) throw `${desc(selector, 'label', 'Combobox')} not found`;
            return (await evaluate(nodeId, function getvalue() { return this.value; })).value;
        },
        text: selectorText(get)
    };
};

/**
 * This {@link selector} lets you identify a checkbox on a web page either with label or with attribute and value pairs.
 *
 * @example
 * checkBox('Vehicle').check()
 * checkBox('Vehicle').uncheck()
 * checkBox('Vehicle').isChecked()
 * checkBox('Vehicle').exists()
 *
 * @param {object} attributeValuePairs - Pairs of attribute and value like {"id":"name","class":"class-name"}
 * @param {string} label - The label (human-visible name) of the check box.
 * @param {...relativeSelector} args Proximity selectors
 * @returns {ElementWrapper}
 */
module.exports.checkBox = (attrValuePairs, ...args) => {
    validate();
    const selector = getValues(attrValuePairs, args);
    const get = getElementGetter(selector,
        async () => await $$xpath(`//input[@type='checkbox'][@id=(//label[contains(text(), ${xpath(selector.label)})]/@for)]`),
        'input[type="checkbox"]');
    return {
        get: getIfExists(get),
        exists: exists(getIfExists(get)),
        description: desc(selector, 'label', 'Checkbox'),
        isChecked: async () => {
            const nodeId = (await getIfExists(get)())[0];
            if(!nodeId) throw `${desc(selector, 'label', 'Checkbox')} not found`;
            return (await evaluate(nodeId, function getvalue() { return this.checked; })).value;
        },
        check: async () => {
            const options = setNavigationOptions({});
            await doActionAwaitingNavigation(options, async () => {
                const nodeId = (await getIfExists(get)())[0];
                if(!nodeId) throw `${desc(selector, 'label', 'Checkbox')} not found`;
                if (headful) await highlightElemOnAction(nodeId);
                await evaluate(nodeId, function getvalue() { this.checked = true; return true; });
            });
        },
        uncheck: async () => {
            const options = setNavigationOptions({});
            await doActionAwaitingNavigation(options, async () => {
                const nodeId = (await getIfExists(get)())[0];
                if(!nodeId) throw `${desc(selector, 'label', 'Checkbox')} not found`;
                if (headful) await highlightElemOnAction(nodeId);
                await evaluate(nodeId, function getvalue() { this.checked = false; return true; });
            });
        },
        text: selectorText(get)
    };
};

/**
 * This {@link selector} lets you identify a radio button on a web page either with label or with attribute and value pairs.
 *
 * @example
 * radioButton('Vehicle').select()
 * radioButton('Vehicle').deselect()
 * radioButton('Vehicle').isSelected()
 * radioButton('Vehicle').exists()
 *
 * @param {object} attributeValuePairs - Pairs of attribute and value like {"id":"name","class":"class-name"}
 * @param {string} label - The label (human-visible name) of the radio button.
 * @param {...relativeSelector} args
 * @returns {ElementWrapper}
 */
module.exports.radioButton = (attrValuePairs, ...args) => {
    validate();
    const selector = getValues(attrValuePairs, args);
    const get = getElementGetter(
        selector,
        async () => await $$xpath(`//input[@type='radio'][@id=(//label[contains(text(), ${xpath(selector.label)})]/@for)]`),
        'input[type="radio"]');
    return {
        get: getIfExists(get),
        exists: exists(getIfExists(get)),
        description: desc(selector, 'label', 'Radio Button'),
        isSelected: async () => {
            const nodeId = (await getIfExists(get)())[0];
            if(!nodeId) throw `${desc(selector, 'label', 'Radio Button')} not found`;
            return (await evaluate(nodeId, function getvalue() { return this.checked; })).value;
        },
        select: async () => {
            const options = setNavigationOptions({});
            await doActionAwaitingNavigation(options, async () => {
                const nodeId = (await getIfExists(get)())[0];
                if(!nodeId) throw `${desc(selector, 'label', 'Radio Button')} not found`;
                if (headful) await highlightElemOnAction(nodeId);
                await evaluate(nodeId, function getvalue() { this.checked = true; return true; });
            });
        },
        deselect: async () => {
            const options = setNavigationOptions({});
            await doActionAwaitingNavigation(options, async () => {
                const nodeId = (await getIfExists(get)())[0];
                if(!nodeId) throw `${desc(selector, 'label', 'Radio Button')} not found`;
                if (headful) await highlightElemOnAction(nodeId);
                await evaluate(nodeId, function getvalue() { this.checked = false; return true; });
            });
        },
        text: selectorText(get)
    };
};

/**
 * This {@link selector} lets you identify an element with text.
 *
 * @example
 * highlight(text('Vehicle'))
 * text('Vehicle').exists()
 *
 * @param {string} text - Text to match.
 * @param {...relativeSelector} args - Proximity selectors
 * @returns {ElementWrapper}
 */
module.exports.text = (text, ...args) => {
    validate();
    const get = async () => await handleRelativeSearch(await elements(text), args);
    return { get: getIfExists(get), exists: exists(getIfExists(get)), description: `Element with text "${text}"`, text: selectorText(get) };
};

/**
 * This {@link selector} lets you identify an element containing the text.
 *
 * @example
 * contains('Vehicle').exists()
 *
 * @param {string} text - Text to match.
 * @param {...relativeSelector} args - Proximity selectors
 * @returns {ElementWrapper}
 */
module.exports.contains = contains;

function contains(text, ...args) {
    console.warn('DEPRECATION WARNING: Contains is deprecated as text search now does contains if exact text is not found.');
    validate();
    assertType(text);
    const get = async (e = '*') => {
        let elements = await $$xpath('//' + e + `[contains(@value, ${xpath(text)})]`);
        if (!elements || !elements.length) elements = await $$xpath('//' + e + `[not(descendant::*[contains(translate(normalize-space(.),'ABCDEFGHIJKLMNOPQRSTUVWXYZ','abcdefghijklmnopqrstuvwxyz'), ${xpath(text.toLowerCase())})]) and contains(translate(normalize-space(.),'ABCDEFGHIJKLMNOPQRSTUVWXYZ','abcdefghijklmnopqrstuvwxyz'), ${xpath(text.toLowerCase())})]`);
        return await handleRelativeSearch(elements, args);
    };
    return { get: getIfExists(get), exists: exists(getIfExists(get)), description: `Element containing text "${text}"`, text: selectorText(get) };
}

function match(text, ...args) {
    validate();
    assertType(text);
    const get = async (e = '*') => {
        let xpathText = `translate(normalize-space(${xpath(text)}),"ABCDEFGHIJKLMNOPQRSTUVWXYZ","abcdefghijklmnopqrstuvwxyz")`;
        let elements = await $$xpath('//' + e + `[translate(normalize-space(@value),"ABCDEFGHIJKLMNOPQRSTUVWXYZ","abcdefghijklmnopqrstuvwxyz")=${xpathText} or translate(normalize-space(@type),"ABCDEFGHIJKLMNOPQRSTUVWXYZ","abcdefghijklmnopqrstuvwxyz")=${xpathText}]`);
        if (!elements || !elements.length) {
            const xpathToText = xpath(text.toLowerCase());
            const xpathToTranslateInnerText = 'translate(normalize-space(.),"ABCDEFGHIJKLMNOPQRSTUVWXYZ","abcdefghijklmnopqrstuvwxyz")';
            elements = await $$xpath('//' + e + `[not(descendant::*[${xpathToTranslateInnerText}=${xpathToText}]) and ${xpathToTranslateInnerText}=${xpathToText}]`);
        }
        if (!elements || !elements.length) elements = await $$xpath('//' + e + `[not(descendant::*[contains(translate(normalize-space(.),'ABCDEFGHIJKLMNOPQRSTUVWXYZ','abcdefghijklmnopqrstuvwxyz'), ${xpath(text.toLowerCase())})]) and contains(translate(normalize-space(.),'ABCDEFGHIJKLMNOPQRSTUVWXYZ','abcdefghijklmnopqrstuvwxyz'), ${xpath(text.toLowerCase())})]`);
        return await handleRelativeSearch(elements, args);
    };
    return { get: getIfExists(get), exists: exists(getIfExists(get)), description: `Element matching text "${text}"`, text: selectorText(get) };
}

/**
 * This {@link relativeSelector} lets you perform relative HTML element searches.
 *
 * @example
 * click(link("Block", toLeftOf("name"))
 *
 * @param {selector|string} selector - Web element selector.
 * @returns {RelativeSearchElement}
 */
module.exports.toLeftOf = selector => {
    validate();
    return new RelativeSearchElement(async (e, v) => {
        const rect = await domHandler.getBoundingClientRect(e);
        return rect.left < v;
    }, rectangle(selector, r => r.left), isString(selector) ? `To Left of ${selector}` : `To Left of ${selector.description}`);
};

/**
 * This {@link relativeSelector} lets you perform relative HTML element searches.
 *
 * @example
 * click(link("Block", toRightOf("name"))
 *
 * @param {selector|string} selector - Web element selector.
 * @returns {RelativeSearchElement}
 */
module.exports.toRightOf = selector => {
    validate();
    const value = rectangle(selector, r => r.right);
    const desc = isString(selector) ? `To Right of ${selector}` : `To Right of ${selector.description}`;
    return new RelativeSearchElement(async (e, v) => {
        const rect = await domHandler.getBoundingClientRect(e);
        return rect.right > v;
    }, value, desc);
};

/**
 * This {@link relativeSelector} lets you perform relative HTML element searches.
 *
 * @example
 * click(link("Block", above("name"))
 *
 * @param {selector|string} selector - Web element selector.
 * @returns {RelativeSearchElement}
 */
module.exports.above = selector => {
    validate();
    const desc = isString(selector) ? `Above ${selector}` : `Above ${selector.description}`;
    const value = rectangle(selector, r => r.top);
    return new RelativeSearchElement(async (e, v) => {
        const rect = await domHandler.getBoundingClientRect(e);
        return rect.top < v;
    }, value, desc);
};

/**
 * This {@link relativeSelector} lets you perform relative HTML element searches.
 *
 * @example
 * click(link("Block", below("name"))
 *
 * @param {selector|string} selector - Web element selector.
 * @returns {RelativeSearchElement}
 */
module.exports.below = selector => {
    validate();
    const desc = isString(selector) ? `Below ${selector}` : `Below ${selector.description}`;
    const value = rectangle(selector, r => r.bottom);
    return new RelativeSearchElement(async (e, v) => {
        const rect = await domHandler.getBoundingClientRect(e);
        return rect.bottom > v;
    }, value, desc);
};

/**
 * This {@link relativeSelector} lets you perform relative HTML element searches.
 * An element is considered nearer to a reference element,
 * only if the element offset is lesser than the 30px of the reference element in any direction.
 * Default offset is 30 px to override set options = {offset:50}
 *
 * @example
 * click(link("Block", near("name"))
 * click(link("Block", near("name", {offset: 50}))
 *
 * @param {selector|string} selector - Web element selector.
 * @returns {RelativeSearchElement}
 *
 */
module.exports.near = (selector, opts = {}) => {
    validate();
    const desc = isString(selector) ? `Near ${selector}` : `Near ${selector.description}`;
    const value = rectangle(selector, r => r);
    const nearOffset = opts.offset || 30;
    return new RelativeSearchElement(async (e, v) => {
        const rect = await domHandler.getBoundingClientRect(e);
        return [rect.bottom, rect.top].some( ( offSet)=> offSet > (v.top - nearOffset) && offSet < (v.bottom + nearOffset)) &&
        [rect.left, rect.right].some( ( offSet)=> offSet > (v.left - nearOffset) && offSet < (v.right + nearOffset));

    }, value, desc);
};

/**
 * Lets you perform an operation when an `alert` with given text is shown.
 *
 * @example
 * alert('Message', async () => await dismiss())
 *
 * @param {string} message - Identify alert based on this message.
 * @param {function} callback - Operation to perform. Accept/Dismiss
 */
module.exports.alert = (message, callback) => dialog('alert', message, callback);

/**
 * Lets you perform an operation when a `prompt` with given text is shown.
 *
 * @example
 * prompt('Message', async () => await dismiss())
 *
 * @param {string} message - Identify prompt based on this message.
 * @param {function} callback - Operation to perform.Accept/Dismiss
 */
module.exports.prompt = (message, callback) => dialog('prompt', message, callback);

/**
 * Lets you perform an operation when a `confirm` with given text is shown.
 *
 * @example
 * confirm('Message', async () => await dismiss())
 *
 * @param {string} message - Identify confirm based on this message.
 * @param {function} callback - Operation to perform.Accept/Dismiss
 */
module.exports.confirm = (message, callback) => dialog('confirm', message, callback);

/**
 * Lets you perform an operation when a `beforeunload` with given text is shown.
 *
 * @example
 * beforeunload('Message', async () => await dismiss())
 *
 * @param {string} message - Identify beforeunload based on this message.
 * @param {function} callback - Operation to perform.Accept/Dismiss
 */
module.exports.beforeunload = (message, callback) => dialog('beforeunload', message, callback);

/**
 * Add interceptor for the network call to override request or mock response.
 *
 * @example
 * case 1: block url => intercept(url)
 * case 2: mockResponse => intercept(url,{mockObject})
 * case 3: override request => intercept(url,(request) => {request.continue({overrideObject})})
 * case 4: redirect => intercept(url,redirectUrl)
 * case 5: mockResponse based on request => intercept(url,(request) => { request.respond({mockResponseObject})} )
 *
 * @param {string} requestUrl request URL to intercept
 * @param {function|object}option action to be done after interception. For more examples refer to https://github.com/getgauge/taiko/issues/98#issuecomment-42024186
 * @returns {object} Object with the description of the action performed.
 */
module.exports.intercept = async (requestUrl, option) => {
    await networkHandler.addInterceptor({ requestUrl: requestUrl, action: option });
    return { description: `Interceptor added for ${requestUrl}` };
};

/**
 * Evaluates script on element matching the given selector.
 *
 * @example
 * evaluate(link("something"), (element) => element.style.backgroundColor)
 * evaluate(()=>{return document.title})
 *
 * @param {selector|string} selector - Web element selector.
 * @param {function} callback - callback method to execute on the element.
 * @param {Object} options - Click options.
 * @param {boolean} [options.waitForNavigation=true] - Wait for navigation after the click. Default navigation timeout is 15 seconds, to override pass `{ timeout: 10000 }` in `options` parameter.
 * @param {number} [options.waitForStart=500] - wait for navigation to start. Default to 500ms
 * @param {number} [options.timeout=5000] - Timeout value in milliseconds for navigation after click.
 * @returns {Promise<Object>} Object with description of action performed and return value of callback given
 */
module.exports.evaluate = async (selector, callback, options = {}) => {
    let result;
    if (isFunction(selector)) {
        callback = selector;
        selector = (await $$xpath('//*'))[0];
    }
    const nodeId = isNaN(selector) ? await element(selector) : selector;
    if (headful) await highlightElemOnAction(nodeId);

    async function evalFunc(callback) {
        let fn;
        eval(`fn = ${callback}`);
        return await fn(this);
    }

    options = setNavigationOptions(options);
    await doActionAwaitingNavigation(options, async () => {
        result = await runtimeHandler.runtimeCallFunctionOn(evalFunc,null,
            {nodeId:nodeId,arg:callback.toString(),returnByValue:true});
    });
    return { description: 'Evaluated given script. Result: ' + result.result.value, result: result.result.value };
};

/**
 * Converts seconds to milliseconds.
 *
 * @example
 * link('Plugins').exists(intervalSecs(1))
 *
 * @param {number} secs - Seconds to convert.
 * @return {number} - Milliseconds.
 */
module.exports.intervalSecs = secs => secs * 1000;

/**
 * Converts seconds to milliseconds.
 *
 * @example
 * link('Plugins').exists(intervalSecs(1), timeoutSecs(10))
 *
 * @param {number} secs - Seconds to convert.
 * @return {number} - Milliseconds.
 */
module.exports.timeoutSecs = secs => secs * 1000;

/**
 * This function is used to improve the readability. It simply returns the parameter passed into it.
 *
 * @example
 * attach('c:/abc.txt', to('Please select a file:'))
 *
 * @param {string|selector}
 * @return {string|selector}
 */
module.exports.to = e => e;

/**
 * This function is used to improve the readability. It simply returns the parameter passed into it.
 *
 * @example
 * write("user", into('Username:'))
 *
 * @param {string|selector}
 * @return {string|selector}
 */
module.exports.into = e => e;

/**
 * This function is used to wait for number of secs given.
 *
 * @example
 * waitFor(intervalSecs(5))
 *
 * @param {number|time}
 * @return {promise}
 */
module.exports.waitFor = waitFor;

/**
 * Accept callback for dialogs
 */
module.exports.accept = async () => {
    await page.handleJavaScriptDialog({
        accept: true,
    });
    return { description: 'Accepted dialog' };
};

/**
 * Dismiss callback for dialogs
 */
module.exports.dismiss = async () => {
    await page.handleJavaScriptDialog({
        accept: false
    });
    return { description: 'Dismissed dialog' };
};

const doActionAwaitingNavigation = async (options, action) => {
    let promises = [];
    const paintPromise = new Promise((resolve) => {
        xhrEvent.addListener('firstMeaningfulPaint', resolve);
    });
    let func = addPromiseToWait(promises);

    xhrEvent.addListener('xhrEvent', func);
    xhrEvent.addListener('frameEvent', func);
    xhrEvent.addListener('frameNavigationEvent', func);
    xhrEvent.addListener('firstPaint', () => promises.push(paintPromise));
    xhrEvent.once('targetCreated', () => {
        promises = [
            new Promise((resolve) => {
                xhrEvent.addListener('targetNavigated', resolve);
            }),
            new Promise((resolve) => {
                xhrEvent.addListener('networkIdle', resolve);
            }),
            new Promise((resolve) => {
                xhrEvent.addListener('loadEventFired', resolve);
            }),
            new Promise((resolve) => {
                xhrEvent.addListener('firstMeaningfulPaint', resolve);
            })
        ];
    });

    await action();
    await waitForPromises(promises, options.waitForStart);
    if (options.awaitNavigation) {
        await waitForNavigation(options.timeout, promises).catch(handleTimeout(options.timeout));
    }
    xhrEvent.removeAllListeners();
};

/**
 * This function is used to mock geo location 
 * 
 * @example 
 * overridePermissions("https://the-internet.herokuapp.com/geolocation",['geolocation'])
 * setLocation({ latitude: 27.1752868, longitude: 78.040009, accuracy:20 })
 * 
 * @param {object} - { latitude: 27.1752868, longitude: 78.040009, accuracy:20 }
 * @returns {Promise<Object>} - Object with the description of the action performed
 */
module.exports.setLocation = async(options) => {
    await emulationHandler.setLocation(options);
    return { description: 'Geolocation set' };
};

const waitForPromises = (promises, waitForStart) => {
    return Promise.race([waitFor(waitForStart), new Promise(function waitForPromise(resolve) {
        if (promises.length) {
            resolve();
        } else setTimeout(() => { waitForPromise(resolve); }, waitForStart / 5).unref();
    })]);
};

const addPromiseToWait = (promises) => {
    return (promise) => {
        promises.push(promise);
    };
};

const waitForNavigation = (timeout, promises = []) => {
    return new Promise((resolve, reject) => {
        Promise.all(promises).then(resolve);
        setTimeout(() => reject('Timedout'), timeout).unref();
    });
};

const handleTimeout = (timeout) => {
    return (e) => {
        xhrEvent.removeAllListeners();
        if (e === 'Timedout')
            throw new Error(`Navigation took more than ${timeout}ms. Please increase the timeout.`);
    };
};

const highlightElemOnAction = async (elem) => {
    const result = await domHandler.getBoxModel(elem);
    await overlay.highlightQuad({ quad: result.model.border, outlineColor: { r: 255, g: 0, b: 0 } });
    await waitFor(1000);
    await overlay.hideHighlight();
};

const element = async (selector, tag) => (await elements(selector, tag))[0];

const elements = async (selector, tag) => {
    const elements = await (() => {
        if (isString(selector)) {
            return match(selector).get(tag);
        } else if (isSelector(selector)) {
            return selector.get(tag);
        }
        return null;
    })();
    if (!elements || !elements.length) {
        const error = isString(selector) ? `Element with text ${selector} not found` :
            `${selector.description} not found`;
        throw new Error(error);
    }
    return elements;
};

const description = (selector, lowerCase = false) => {
    const d = (() => {
        if (isString(selector)) return match(selector).description;
        else if (isSelector(selector)) return selector.description;
        return '';
    })();
    return lowerCase ? d.charAt(0).toLowerCase() + d.slice(1) : d;
};

const _focus = async selector => {
    await scrollTo(selector);

    function focusElement() {
        this.focus();
        return true;
    }
    await evaluate(selector, focusElement);
};

const dialog = (dialogType, dialogMessage, callback) => {
    validate();
    page.javascriptDialogOpening(async ({ message, type }) => {
        if (dialogType === type && dialogMessage === message)
            await callback();
    });
};

const isSelector = obj => obj && obj['get'] && obj['exists'];

const filter_visible_nodes = async (nodeIds) => {
    let visible_nodes = [];

    function isHidden() {
        return this.offsetParent === null || this.offsetParent === undefined;
    }

    for (const nodeId of nodeIds) {
        const result = await evaluate(nodeId, isHidden);
        if (!result.value) visible_nodes.push(nodeId);
    }

    return visible_nodes;
};

const $$ = async (selector) => {
    return (await filter_visible_nodes(await runtimeHandler.findElements(`document.querySelectorAll('${selector}')`)));
};

const $$xpath = async (selector) => {
    var xpathFunc = function(selector){
        var result = [];
        var nodesSnapshot = document.evaluate(selector, document, null, XPathResult.ORDERED_NODE_SNAPSHOT_TYPE, null );
        for ( var i=0 ; i < nodesSnapshot.snapshotLength; i++ ){
            result.push( nodesSnapshot.snapshotItem(i) );
        }
        return result;
    };
    return (await filter_visible_nodes(await runtimeHandler.findElements(xpathFunc,selector)));
};

const evaluate = async (selector, func) => {
    let nodeId = selector;
    if (isNaN(selector)) nodeId = await element(selector);
    const  { result } = await runtimeHandler.runtimeCallFunctionOn(func,null,{nodeId:nodeId});
    return result;
};

const validate = () => {
    if (!dom || !page) throw new Error('Browser or page not initialized. Call `openBrowser()` before using this API');
};

const assertType = (obj, condition = isString, message = 'String parameter expected') => {
    if (!condition(obj)) throw new Error(message);
};

const sleep = milliseconds => {
    var start = new Date().getTime();
    for (var i = 0; i < 1e7; i++)
        if ((new Date().getTime() - start) > milliseconds) break;
};

const selectorText = get => {
    return async () => {
        const texts = [];
        const elems = await getIfExists(get)();
        for (const elem of elems) {
            texts.push((await evaluate(elem, function getText() { return this.innerText; })).value);
        }
        return texts;
    };
};

const exists = get => {
    return async () => {
        if ((await get()).length) return true;
        return false;
    };
};

const getIfExists = get => {
    return async (tag, intervalTime = 1000, timeout = 10000) => {
        try {
            await waitUntil(async () => (await get(tag)).length > 0, intervalTime, timeout);
            return await get(tag);
        } catch (e) {
            return [];
        }
    };
};

const waitUntil = async (condition, intervalTime, timeout) => {
    var start = new Date().getTime();
    while (true) {
        try {
            if (await condition()) break;
        } catch (e) { }
        if ((new Date().getTime() - start) > timeout)
            throw new Error(`waiting failed: timeout ${timeout}ms exceeded`);
        sleep(intervalTime);
    }
};

const xpath = s => `concat(${s.match(/[^'"]+|['"]/g).map(part => {
    if (part === '\'') return '"\'"';
    if (part === '"') return '\'"\'';
    return '\'' + part + '\'';
}).join(',') + ', ""'})`;

const rectangle = async (selector, callback) => {
    const elems = await elements(selector);
    let results = [];
    for (const e of elems) {
        const r = await domHandler.getBoundingClientRect(e);
        results.push({ elem: e, result: callback(r) });
    }
    return results;
};

const isRelativeSearch = args => args.every(a => a instanceof RelativeSearchElement);

const getMatchingNode = async (elements, args) => {
    const matchingNodes = [];
    for (const element of elements) {
        let valid = true;
        let dist = 0;
        for (const arg of args) {
            const relativeNode = await arg.validNodes(element);
            if (relativeNode === undefined) {
                valid = false;
                break;
            }
            dist += relativeNode.dist;
        }
        if (valid) matchingNodes.push({ element: element, dist: dist });
    }
    matchingNodes.sort(function (a, b) {
        return a.dist - b.dist;
    });
    return matchingNodes;
};

const handleRelativeSearch = async (elements, args) => {
    if (!args.length) return elements;
    if (!isRelativeSearch(args)) throw new Error('Invalid arguments passed, only relativeSelectors are accepted');
    const matchingNodes = await getMatchingNode(elements, args);
    return Array.from(matchingNodes, node => node.element);
};

/**
 * Identifies an element on the page.
 * @callback selector
 * @function
 * @example
 * link('Sign in')
 * button('Get Started')
 * $('#id')
 * text('Home')
 *
 * @param {string} text - Text to identify the element.
 * @param {...string} args
 */

/**
 * Lets you perform relative HTML element searches.
 * @callback relativeSelector
 * @function
 * @example
 * near('Home')
 * toLeftOf('Sign in')
 * toRightOf('Get Started')
 * above('Sign in')
 * below('Home')
 * link('Sign In',near("Home"),toLeftOf("Sign Out")) - Multiple selectors can be used to perform relative search
 *
 * @param {selector|string} selector - Web element selector.
 * @returns {RelativeSearchElement}
 */

/**
 * Represents a relative HTML element search. This is returned by {@link relativeSelector}
 *
 * @example
 * // returns RelativeSearchElement
 * above('username')
 *
 * @typedef {Object} RelativeSearchElement
 */
class RelativeSearchElement {
    /**
     * @class
     * @ignore
     */
    constructor(condition, value, desc) {
        this.condition = condition;
        this.value = value;
        this.desc = desc;
    }

    async validNodes(nodeId) {
        let matchingNode, minDiff = Infinity;
        const results = await this.value;
        for (const result of results) {
            if (await this.condition(nodeId, result.result)) {
                const diff = await domHandler.getPositionalDifference(nodeId, result.elem);
                if (diff < minDiff) {
                    minDiff = diff;
                    matchingNode = { elem: result.elem, dist: diff };
                }
            }
        }
        return matchingNode;
    }

    toString() {
        return this.desc;
    }
}

/**
 * Wrapper object for the element present on the web page. Extra methods are avaliable based on the element type.
 *
 * * `get()`, `exists()`, `description`, `text()` for all the elements.
 * (NOTE: `exists()` returns boolean form version `0.4.0`)
 * * `value()` for input field, fileField and text field.
 * * `value()`, `select()` for combo box.
 * * `check()`, `uncheck()`, `isChecked()` for checkbox.
 * * `select()`, `deselect()`, `isSelected()` for radio button.
 *
 * @typedef {Object} ElementWrapper
 * @property @private {function} get - DOM element getter. Implicitly wait for the element to appears with timeout of 10 seconds.
 * @property {function(number, number)} exists - Checks existence for element.
 * @property {string} description - Describing the operation performed.
 * @property {Array} text - Gives innerText of all matching elements.
 *
 * @example
 * link('google').exists()
 * link('google').exists(intervalSecs(1), timeoutSecs(10))
 * link('google').description
 * textField('username').value()
 * $('.class').text()
 */
const realFuncs = {};
for(const func in module.exports){
    realFuncs[func] = module.exports[func];
    if (realFuncs[func].constructor.name === 'AsyncFunction')
        module.exports[func] = async function(){
            if(observe){await waitFor(observeTime);}
            return await realFuncs[func].apply(this, arguments);
        };
}

module.exports.metadata = {
<<<<<<< HEAD
    'Browser actions': ['openBrowser', 'closeBrowser', 'client', 'switchTo', 'setViewPort', 'openTab', 'closeTab', 'overridePermissions', 'clearPermissionOverrides', 'setCookie', 'clearBrowserCookies', 'deleteCookies', 'setLocation'],
    'Page actions': ['goto', 'reload', 'goBack', 'goForward', 'title', 'click', 'doubleClick', 'rightClick', 'dragAndDrop', 'hover', 'focus', 'write', 'clear', 'attach', 'press', 'highlight', 'scrollTo', 'scrollRight', 'scrollLeft', 'scrollUp', 'scrollDown', 'screenshot'],
=======
    'Browser actions': ['openBrowser', 'closeBrowser', 'client', 'switchTo', 'setViewPort', 'openTab', 'closeTab', 'overridePermissions', 'clearPermissionOverrides', 'setCookie', 'clearBrowserCookies', 'deleteCookies'],
    'Page actions': ['goto', 'reload', 'goBack', 'goForward', 'title', 'click', 'doubleClick', 'rightClick', 'dragAndDrop', 'hover', 'focus', 'write', 'clear', 'attach', 'press', 'highlight', 'scrollTo', 'scrollRight', 'scrollLeft', 'scrollUp', 'scrollDown', 'screenshot', 'currentURL'],
>>>>>>> d4730508
    'Selectors': ['$', 'image', 'link', 'listItem', 'button', 'inputField', 'fileField', 'textField', 'comboBox', 'checkBox', 'radioButton', 'text', 'contains'],
    'Proximity selectors': ['toLeftOf', 'toRightOf', 'above', 'below', 'near'],
    'Events': ['alert', 'prompt', 'confirm', 'beforeunload', 'intercept', 'emulateNetwork'],
    'Helpers': ['evaluate', 'intervalSecs', 'timeoutSecs', 'to', 'into', 'waitFor', 'accept', 'dismiss']
};<|MERGE_RESOLUTION|>--- conflicted
+++ resolved
@@ -2279,13 +2279,8 @@
 }
 
 module.exports.metadata = {
-<<<<<<< HEAD
     'Browser actions': ['openBrowser', 'closeBrowser', 'client', 'switchTo', 'setViewPort', 'openTab', 'closeTab', 'overridePermissions', 'clearPermissionOverrides', 'setCookie', 'clearBrowserCookies', 'deleteCookies', 'setLocation'],
     'Page actions': ['goto', 'reload', 'goBack', 'goForward', 'title', 'click', 'doubleClick', 'rightClick', 'dragAndDrop', 'hover', 'focus', 'write', 'clear', 'attach', 'press', 'highlight', 'scrollTo', 'scrollRight', 'scrollLeft', 'scrollUp', 'scrollDown', 'screenshot'],
-=======
-    'Browser actions': ['openBrowser', 'closeBrowser', 'client', 'switchTo', 'setViewPort', 'openTab', 'closeTab', 'overridePermissions', 'clearPermissionOverrides', 'setCookie', 'clearBrowserCookies', 'deleteCookies'],
-    'Page actions': ['goto', 'reload', 'goBack', 'goForward', 'title', 'click', 'doubleClick', 'rightClick', 'dragAndDrop', 'hover', 'focus', 'write', 'clear', 'attach', 'press', 'highlight', 'scrollTo', 'scrollRight', 'scrollLeft', 'scrollUp', 'scrollDown', 'screenshot', 'currentURL'],
->>>>>>> d4730508
     'Selectors': ['$', 'image', 'link', 'listItem', 'button', 'inputField', 'fileField', 'textField', 'comboBox', 'checkBox', 'radioButton', 'text', 'contains'],
     'Proximity selectors': ['toLeftOf', 'toRightOf', 'above', 'below', 'near'],
     'Events': ['alert', 'prompt', 'confirm', 'beforeunload', 'intercept', 'emulateNetwork'],
