const cri = require('chrome-remote-interface');
const childProcess = require('child_process');
const BrowserFetcher = require('./browserFetcher');
const removeFolder = require('rimraf');
const { helper, waitFor, isString, isFunction } = require('./helper');
const removeFolderAsync = helper.promisify(removeFolder);
const inputHandler = require('./inputHandler');
const domHandler = require('./domHandler');
const networkHandler = require('./networkHandler');
const pageHandler = require('./pageHandler');
const targetHandler = require('./targetHandler');
const runtimeHandler = require('./runtimeHandler');
const browserHandler = require('./browserHandler');
const fs = require('fs');
const os = require('os');
const mkdtempAsync = helper.promisify(fs.mkdtemp);
const path = require('path');
const CHROME_PROFILE_PATH = path.join(os.tmpdir(), 'taiko_dev_profile-');
const EventEmiter = require('events').EventEmitter;
const xhrEvent = new EventEmiter();
const default_timeout = 30000;
let chromeProcess, temporaryUserDataDir, page, network, runtime, input, client, dom, emulation, overlay, criTarget, currentPort, currentHost,
    headful, security, ignoreSSLErrors, observe, observeTime, browser;

const connect_to_cri = async (target) => {
    if(client){
        client.removeAllListeners();
    }
    return new Promise(async function connect(resolve) {
        try {
            if (!target) target = await cri.New({ host: currentHost, port: currentPort });
            await cri({ target }, async (c) => {
                client = c;
                page = c.Page;
                network = c.Network;
                runtime = c.Runtime;
                input = c.Input;
                dom = c.DOM;
                emulation = c.Emulation;
                criTarget = c.Target;
                overlay = c.Overlay;
                security = c.Security;
                browser = c.Browser;
                await Promise.all([runtime.enable(), network.enable(), page.enable(), dom.enable(), overlay.enable(), security.enable()]);
                await networkHandler.setNetwork(network, xhrEvent);
                await inputHandler.setInput(input);
                await domHandler.setDOM(dom);
                await targetHandler.setTarget(criTarget, xhrEvent, connect_to_cri, currentHost, currentPort);
                await runtimeHandler.setRuntime(runtime, dom);
                await browserHandler.setBrowser(browser);
                await pageHandler.setPage(page, xhrEvent, async function () {
                    if (!client) return;
                    await dom.getDocument();
                });
                if (ignoreSSLErrors) security.setIgnoreCertificateErrors({ ignore: true });
                resolve();
            });
        } catch (e) { setTimeout(() => { connect(resolve); }, 1000).unref(); }
    });
};

const setBrowserOptions = (options) => {
    options.port = options.port || 0;
    options.host = options.host || '127.0.0.1';
    options.headless = options.headless === undefined || options.headless === null ? true : options.headless;
    headful = !options.headless;
    ignoreSSLErrors = options.ignoreCertificateErrors;
    observe = options.observe || false;
    observeTime = options.observeTime || 3000;
    return options;
};

/**
 * Launches a browser with a tab. The browser will be closed when the parent node.js process is closed.
 *
 * @example
 * openBrowser()
 * openBrowser({ headless: false })
 * openBrowser({args:['--window-size=1440,900']})
 * openBrowser({args: [
 *      '--disable-gpu',
 *       '--disable-dev-shm-usage',
 *       '--disable-setuid-sandbox',
 *       '--no-first-run',
 *       '--no-sandbox',
 *       '--no-zygote']}) - These are recommended args that has to be passed when running in docker
 *
 * @param {Object} options {headless: true|false, args:['--window-size=1440,900']}
 * @param {boolean} [options.headless=true] - Option to open browser in headless/headful mode.
 * @param {Array} [options.args] - Args to open chromium https://peter.sh/experiments/chromium-command-line-switches/.
 * @param {number} [options.port=0] - Remote debugging port if not given connects to any open port.
 * @param {boolean} [options.ignoreCertificateErrors=false] - Option to ignore certificate errors.
 * @param {boolean} [options.observe=false] - Option to run commands with delay to observe what's happening.
 * @param {number} [option.observeTime=3000] - Option to modify delay time for observe mode.
 * @returns {Promise<Object>} - Object with the description of the action performed.
 */
module.exports.openBrowser = async (options = { headless: true }) => {
    const browserFetcher = new BrowserFetcher();
    const chromeExecutable = browserFetcher.getExecutablePath();
    options = setBrowserOptions(options);
    let args = [`--remote-debugging-port=${options.port}`, '--use-mock-keychain', '--disable-features=IsolateOrigins,site-per-process', '--enable-features=NetworkService'];
    if (options.args) args = args.concat(options.args);
    if (!args.some(arg => arg.startsWith('--user-data-dir'))) {
        temporaryUserDataDir = await mkdtempAsync(CHROME_PROFILE_PATH);
        args.push(`--user-data-dir=${temporaryUserDataDir}`);
    }
    if (options.headless) args = args.concat(['--headless', '--window-size=1440,900']);
    chromeProcess = childProcess.spawn(chromeExecutable, args);
    const endpoint = await browserFetcher.waitForWSEndpoint(chromeProcess, default_timeout);
    currentHost = endpoint.host;
    currentPort = endpoint.port;
    await connect_to_cri();
    return { description: 'Browser opened' };
};

/**
 * Closes the browser and all of its tabs (if any were opened).
 *
 * @example
 * closeBrowser()
 *
 * @returns {Promise<Object>} - Object with the description of the action performed.
 */
module.exports.closeBrowser = async () => {
    validate();
    xhrEvent.removeAllListeners();
    await _closeBrowser();
    networkHandler.resetInterceptors();
    return { description: 'Browser closed' };
};

const _closeBrowser = async () => {
    if (client) {
        await client.removeAllListeners();
        await page.close();
        await client.close();
        client = null;
    }
    chromeProcess.kill('SIGTERM');
    chromeProcess.once('exit', async () => {
        if (temporaryUserDataDir) {
            try {
                await removeFolderAsync(temporaryUserDataDir);
            } catch (e) { }
        }
    });
};

/**
 * Gives CRI client object.
 *
 * @returns {Object}
 */
module.exports.client = () => client;

/**
 * Allows to switch between tabs using URL or page title.
 *
 * @example
 * switchTo('https://taiko.gauge.org/') - switch using URL
 * switchTo('Taiko') - switch using Title
 *
 * @param {string} targetUrl - URL/Page title of the tab to switch.
 * @returns {Promise<Object>} - Object with the description of the action performed.
 */
module.exports.switchTo = async (targetUrl) => {
    const target = await targetHandler.getCriTarget(targetUrl);
    await connect_to_cri(target);
    await dom.getDocument();
    return { description: `Switched to tab with url "${targetUrl}"` };
};

/**
 * Sets page viewport
 *
 * @example
 * setViewPort({width:600,height:800})
 *
 * @param {Object} options - https://chromedevtools.github.io/devtools-protocol/tot/Emulation#method-setDeviceMetricsOverride
 * @returns {Promise<Object>} - Object with the description of the action performed.
 */
module.exports.setViewPort = async (options) => {
    if (options.height === undefined || options.width === undefined) throw new Error('No height and width provided');
    options.mobile = options.mobile || false;
    options.deviceScaleFactor = options.deviceScaleFactor || 1;
    await emulation.setDeviceMetricsOverride(options);
    return { description: `ViewPort is set to width ${options.width} and height ${options.height}` };
};

/**
 * Launches a new tab with given url.
 *
 * @example
 * openTab('https://taiko.gauge.org/')
 *
 * @param {string} targetUrl - URL/Page title of the tab to switch.
 * @returns {Promise<Object>} - Object with the description of the action performed.
 */
module.exports.openTab = async (targetUrl, options = { timeout: 30000 }) => {
    if (!/^https?:\/\//i.test(targetUrl) && !/^file/i.test(targetUrl)) targetUrl = 'http://' + targetUrl;
    const promises = [
        new Promise((resolve) => {
            xhrEvent.addListener('targetNavigated', resolve);
        }),
        new Promise((resolve) => {
            xhrEvent.addListener('networkIdle', resolve);
        }),
        new Promise((resolve) => {
            xhrEvent.addListener('loadEventFired', resolve);
        }),
        new Promise((resolve) => {
            xhrEvent.addListener('firstMeaningfulPaint', resolve);
        })
    ];
    await criTarget.createTarget({ url: targetUrl });
    await waitForNavigation(options.timeout, promises).catch(handleTimeout(options.timeout));
    xhrEvent.removeAllListeners();
    return { description: `Opened tab with url "${targetUrl}"` };
};

/**
 * Closes the given tab with given url or closes current tab.
 *
 * @example
 * closeTab() - Closes the current tab.
 * closeTab('https://gauge.org') - Closes the tab with url 'https://gauge.org'.
 *
 * @param {string} targetUrl - URL/Page title of the tab to switch.
 * @returns {Promise<Object>} - Object with the description of the action performed.
 */
module.exports.closeTab = async (targetUrl) => {
    if (!targetUrl) {
        const result = await runtimeHandler.runtimeEvaluate('window.location.toString()');
        targetUrl = result.result.value;
    }
    let target = await targetHandler.getCriTarget(targetUrl);
    let targetToConnect = await targetHandler.getTargetToConnect(targetUrl);
    if (!targetToConnect) {
        await _closeBrowser();
        return { description: 'Closing last target and browser.' };
    }
    await cri.Close({ host: currentHost, port: currentPort, id: target.id });
    await connect_to_cri(targetHandler.constructCriTarget(targetToConnect));
    await dom.getDocument();
    return { description: `Closed tab with url "${targetUrl}"` };
};

/**
 * Opens the specified URL in the browser's tab. Adds `http` protocol to the URL if not present.
 *
 * @example
 * goto('https://google.com')
 * goto('google.com')
 *
 * @param {string} url - URL to navigate page to.
 * @param {Object} options - {timeout:5000, headers:{'Authorization':'Basic cG9zdG1hbjpwYXNzd29y2A=='}} Default timeout is 30 seconds to override set options = {timeout:10000}, headers to override defaults.
 * @returns {Promise<Object>} - Object with the description of the action performed and the final URL.
 */
module.exports.goto = async (url, options = { timeout: 30000 }) => {
    validate();
    if (!/^https?:\/\//i.test(url) && !/^file/i.test(url)) url = 'http://' + url;
    const promises = [
        new Promise((resolve) => {
            xhrEvent.addListener('loadEventFired', resolve);
        }),
        new Promise((resolve) => {
            xhrEvent.addListener('networkIdle', resolve);
        }),
        new Promise((resolve) => {
            xhrEvent.addListener('firstMeaningfulPaint', resolve);
        })
    ];
    let func = addPromiseToWait(promises);
    xhrEvent.addListener('xhrEvent', func);
    xhrEvent.addListener('frameEvent', func);
    xhrEvent.addListener('frameNavigationEvent', func);
    if (options.headers) await network.setExtraHTTPHeaders({ headers: options.headers });
    const res = await page.navigate({ url: url });
    if (res.errorText) throw new Error(`Navigation to url ${url} failed.\n REASON: ${res.errorText}`);
    await waitForNavigation(options.timeout, promises).catch(handleTimeout(options.timeout));
    xhrEvent.removeAllListeners();
    return { description: `Navigated to url "${url}"`, url: url };
};

/**
 * Reloads the page.
 *
 * @example
 * reload('https://google.com')
 * reload('https://google.com', { timeout: 30000 })
 *
 * @param {string} url - URL to reload
 *  @param {Object} options
 * @returns {Promise<Object>} - Object with the description of the action performed and the final URL.
 */
module.exports.reload = async (url, options = { timeout: 30000 } ) => {
    validate();
    const res = await page.reload(url);
    const promises = [
        new Promise((resolve) => {
            xhrEvent.addListener('loadEventFired', resolve);
        }),
        new Promise((resolve) => {
            xhrEvent.addListener('networkIdle', resolve);
        }),
        new Promise((resolve) => {
            xhrEvent.addListener('firstMeaningfulPaint', resolve);
        })
    ];
    let func = addPromiseToWait(promises);
    xhrEvent.addListener('xhrEvent', func);
    xhrEvent.addListener('frameEvent', func);
    xhrEvent.addListener('frameNavigationEvent', func);
    if (res.errorText) throw new Error(`Navigation to url ${url} failed.\n REASON: ${res.errorText}`);
    await waitForNavigation(options.timeout, promises).catch(handleTimeout(options.timeout));
    xhrEvent.removeAllListeners();
    url = url !== undefined && url !== null ? url : (await runtimeHandler.runtimeEvaluate('window.location.toString()')).result.value;
    return { description: `"${url}" reloaded`, url: url};
};

/**
 * Mimics browser back button click functionality.
 *
 * @example
 * goBack()
 *
 * @param {Object} options
 * @returns {Promise<Object>} - Object with the description of the action performed.
 */

module.exports.goBack = async (options = {timeout: 30000}) =>{
    validate();
    await _go(-1, options);
    return { description: 'Performed clicking on browser back button' };
};

/**
 * Mimics browser forward button click functionality.
 *
 * @example
 * goForward()
 *
 * @param {Object} options
 * @returns {Promise<Object>} - Object with the description of the action performed.
 */

module.exports.goForward = async (options = {timeout: 30000}) =>{
    validate();
    await _go(+1, options);
    return { description: 'Performed clicking on browser forward button' };
};

const _go = async (delta, options = {timeout: 30000}) =>{
    const history = await page.getNavigationHistory();
    const entry = history.entries[history.currentIndex + delta];

    const promises = [
        new Promise((resolve) => {
            xhrEvent.addListener('loadEventFired', resolve);
        }),
        new Promise((resolve) => {
            xhrEvent.addListener('networkIdle', resolve);
        }),
        new Promise((resolve) => {
            xhrEvent.addListener('firstMeaningfulPaint', resolve);
        })
    ];

    if (!entry)
        return null;

    page.navigateToHistoryEntry({entryId: entry.id});
    await waitForNavigation(options.timeout, promises).catch(handleTimeout(options.timeout));
};

/**
 * Returns page's title.
 *
 * @returns {Promise<String>}
 */
module.exports.title = async () => {
    validate();
    const result = await runtimeHandler.runtimeEvaluate('document.querySelector("title").textContent');
    return result.result.value;
};

/**
 * Clears browser cookies.
 *
 * @example
 * clearBrowserCookies()
 * 
 * @returns {Promise<Object>} - Object with the description of the action performed.
 */
module.exports.clearBrowserCookies = async () => {
    validate();
    await network.clearBrowserCookies();
    return { description: 'Browser cookies deleted successfully' };
};

/**
 * Deletes browser cookies with matching name and url or domain/path pair.
 *
 * @example
 * deleteCookies("CSRFToken", {url: "http://the-internet.herokuapp.com"})
 * deleteCookies("CSRFToken", {domain: "herokuapp.com"})
 *
 * @param {string} cookieName - Cookie name.
 * @param {Object} options
 * @param {string} [options.url='http://www.google.com'] - deletes all the cookies with the given name where domain and path match provided URL.
 * @param {string} [options.domain='herokuapp.com'] - deletes only cookies with the exact domain.
 * @param {string} [options.path='Google/Chrome/Default/Cookies/..'] - deletes only cookies with the exact path.
 * @returns {Promise<Object>} - Object with the description of the action performed.
 */
module.exports.deleteCookies = async (cookieName, options = {}) => {
    validate();
    if (options.url === undefined && options.domain === undefined) throw new Error('Atleast URL or Domain needs to be specified for deleting cookies');
    options.name = cookieName;
    await network.deleteCookies(options);
    return { description: `"${cookieName}" cookie deleted successfully` };
};

const setNavigationOptions = (options) => {
    options.awaitNavigation = options.waitForNavigation === undefined || options.waitForNavigation === null ?
        true : options.waitForNavigation;
    options.timeout = options.timeout || default_timeout;
    options.waitForStart = options.waitForStart || 500;
    return options;
};

const setOptions = (options, x, y) => {
    options = setNavigationOptions(options);
    options.x = x;
    options.y = y;
    options.button = options.button || 'left';
    options.clickCount = options.clickCount || 1;
    options.elementsToMatch = options.elementsToMatch || 10;
    return options;
};

const checkIfElementAtPointOrChild = async (e) => {

    function isElementAtPointOrChild() {
        const value = this.getBoundingClientRect();
        const y = (value.top + value.bottom)/2;
        const x = (value.left + value.right)/2;
        const node = document.elementFromPoint(x, y);
        return this.contains(node) ||
            (window.getComputedStyle(node).getPropertyValue('opacity') < 0.1) ||
            (window.getComputedStyle(this).getPropertyValue('opacity') < 0.1);
    }

    const res = await runtimeHandler.runtimeCallFunctionOn(isElementAtPointOrChild,null,{nodeId:e});
    return res.result.value;
};

const getChildNodes = async (element) => {
    function getChild() {
        return this.childNodes;
    }
    const res = await evaluate(element, getChild);
    const childNodes = await runtimeHandler.getNodeIdsFromResult({result:res});
    return childNodes;
};

const checkIfChildOfOtherMatches = async (elem, elements) => {
    function getElementFromPoint(){
        let value = this.getBoundingClientRect();
        const y = (value.top + value.bottom)/2;
        const x = (value.left + value.right)/2;
        return document.elementFromPoint(x,y);
    }
    const result = await runtimeHandler.runtimeCallFunctionOn(getElementFromPoint,null,{nodeId:elem});
    if(result.result.value === null) return false;
    const { nodeId } = await dom.requestNode({ objectId: result.result.objectId });
    if (elements.includes(nodeId)) return true;
    for (const element of elements) {
        const childNodes = await getChildNodes(element);
        if (childNodes.includes(nodeId)) return true;
    }
    const childOfNodeAtPoint = await getChildNodes(nodeId);
    if (childOfNodeAtPoint.some((val) => elements.includes(val))) return true;
    return false;
};

const checkIfElementIsCovered = async (elem, elems, isElemAtPoint) => {
    isElemAtPoint = await checkIfElementAtPointOrChild(elem);
    //If element to be clicked and element at point are different check if it is any other element matching the selector
    if (!isElemAtPoint)
        isElemAtPoint = await checkIfChildOfOtherMatches(elem, elems);
    return isElemAtPoint;
};

/**
 * Fetches an element with the given selector, scrolls it into view if needed, and then clicks in the center of the element. If there's no element matching selector, the method throws an error.
 *
 * @example
 * click('Get Started')
 * click(link('Get Started'))
 *
 * @param {selector|string} selector - A selector to search for element to click. If there are multiple elements satisfying the selector, the first will be clicked.
 * @param {Object} options - Click options.
 * @param {boolean} [options.waitForNavigation=true] - Wait for navigation after the click. Default navigation timeout is 15 seconds, to override pass `{ timeout: 10000 }` in `options` parameter.
 * @param {number} [options.waitForStart=500] - wait for navigation to start. Default to 500ms
 * @param {number} [options.timeout=5000] - Timeout value in milliseconds for navigation after click.
 * @param {string} [options.button='left'] - `left`, `right`, or `middle`.
 * @param {number} [options.clickCount=1] - Number of times to click on the element.
 * @param {number} [options.elementsToMatch=10] - Number of elements to loop through to match the element with given selector.
 * @returns {Promise<Object>} - Object with the description of the action performed.
 */
module.exports.click = click;

async function click(selector, options = {}, ...args) {
    validate();
    if (options instanceof RelativeSearchElement) {
        args = [options].concat(args);
        options = {};
    }
    const elems = isNaN(selector) ? (await handleRelativeSearch(await elements(selector), args)) : [selector];
    let elemsLength = elems.length;
    let isElemAtPoint;
    options = setOptions(options);
    if (elemsLength > options.elementsToMatch) {
        elems.splice(options.elementsToMatch, elems.length);
    }
    for (let elem of elems) {
        isElemAtPoint = false;
        await scrollTo(elem);
        const { x, y } = await domHandler.boundingBoxCenter(elem);
        isElemAtPoint = await checkIfElementIsCovered(elem, elems, isElemAtPoint);
        options = setOptions(options, x, y);
        if (isElemAtPoint) {
            const type = (await evaluate(elem, function getType() { return this.type; })).value;
            assertType(elem, () => type !== 'file', 'Unsupported operation, use `attach` on file input field');
            if (headful) await highlightElemOnAction(elem);
            break;
        }
    }
    if (!isElemAtPoint && elemsLength != elems.length)
        throw Error('Please provide a better selector, Too many matches.');
    if (!isElemAtPoint)
        throw Error(description(selector) + ' is coverred by other element');
    await doActionAwaitingNavigation(options, async () => {
        options.type = 'mouseMoved';
        await input.dispatchMouseEvent(options);
        options.type = 'mousePressed';
        await input.dispatchMouseEvent(options);
        options.type = 'mouseReleased';
        await input.dispatchMouseEvent(options);
    });
    return { description: 'Clicked ' + description(selector, true) };
}

/**
 * Fetches an element with the given selector, scrolls it into view if needed, and then double clicks the element. If there's no element matching selector, the method throws an error.
 *
 * @example
 * doubleClick('Get Started')
 * doubleClick(button('Get Started'))
 *
 * @param {selector|string} selector - A selector to search for element to click. If there are multiple elements satisfying the selector, the first will be double clicked.
 * @param {Object} options - Click options.
 * @param {boolean} [options.waitForNavigation=true] - Wait for navigation after the click. Default navigation timout is 15 seconds, to override pass `{ timeout: 10000 }` in `options` parameter.
 * @returns {Promise<Object>} - Object with the description of the action performed.
 */
module.exports.doubleClick = async (selector, options = {}, ...args) => {
    if (options instanceof RelativeSearchElement) {
        args = [options].concat(args);
        options = {};
    }
    options = {
        waitForNavigation: options.waitForNavigation !== undefined ? options.waitForNavigation : false,
        clickCount: 2
    };
    await click(selector, options, ...args);
    return { description: 'Double clicked ' + description(selector, true) };
};

/**
 * Fetches an element with the given selector, scrolls it into view if needed, and then right clicks the element. If there's no element matching selector, the method throws an error.
 *
 * @example
 * rightClick('Get Started')
 * rightClick(text('Get Started'))
 *
 * @param {selector|string} selector - A selector to search for element to right click. If there are multiple elements satisfying the selector, the first will be double clicked.
 * @param {Object} options - Click options.
 * @param {boolean} [options.waitForNavigation=true] - Wait for navigation after the click. Default navigation timout is 15 seconds, to override pass `{ timeout: 10000 }` in `options` parameter.
 * @returns {Promise<Object>} - Object with the description of the action performed.
 */
module.exports.rightClick = async (selector, options = {}, ...args) => {
    if (options instanceof RelativeSearchElement) {
        args = [options].concat(args);
        options = {};
    }
    options = {
        waitForNavigation: options.waitForNavigation !== undefined ? options.waitForNavigation : false,
        button: 'right'
    };
    await click(selector, options, ...args);
    return { description: 'Right clicked ' + description(selector, true) };
};

/**
 * Fetches the source element with given selector and moves it to given destination selector or moves for given distance. If there's no element matching selector, the method throws an error.
 *Drag and drop of HTML5 draggable does not work as expected. Issue tracked here https://github.com/getgauge/taiko/issues/279
 *
 * @example
 * dragAndDrop($("work"),into($('work done')))
 * dragAndDrop($("work"),{up:10,down:10,left:10,right:10})
 *
 * @param {selector|string} source - Element to be Dragged
 * @param {selector|string} destination - Element for dropping the dragged element
 * @param {object} distance - Distance to be moved from position of source element
 * @returns {Promise<Object>} - Object with the description of the action performed.
 */
module.exports.dragAndDrop = async (source,destination) =>{
    let sourceElem = await element(source);
    let destElem = isSelector(destination) || isString(destination) ? await element(destination) : destination;
    let options = setOptions({});
    await doActionAwaitingNavigation(options, async () => {
        if (headful) {
            await highlightElemOnAction(sourceElem);
            if(!isNaN(destElem))await highlightElemOnAction(destElem);
        }
        await dragAndDrop(options, sourceElem, destElem);
    });
    const desc = !isNaN(destElem) ? `Dragged and dropped ${description(source,true)} to ${description(destination,true)}}`:
        `Dragged and dropped ${description(source,true)} at ${JSON.stringify(destination)}`;
    return {description: desc};
};

const dragAndDrop = async (options, sourceElem, destElem) =>{
    let sourcePosition = await domHandler.boundingBoxCenter(sourceElem);
    await scrollTo(sourceElem);
    options.x = sourcePosition.x;
    options.y = sourcePosition.y;
    options.type = 'mouseMoved';
    await input.dispatchMouseEvent(options);
    options.type = 'mousePressed';
    await input.dispatchMouseEvent(options);
    let destPosition = await calculateDestPosition(sourceElem, destElem);
    await inputHandler.mouse_move(sourcePosition,destPosition);
    options.x = destPosition.x;
    options.y = destPosition.y;
    options.type = 'mouseReleased';
    await input.dispatchMouseEvent(options);
};

const calculateDestPosition = async (sourceElem, destElem) => {
    if(!isNaN(destElem)){
        await scrollTo(destElem);
        return await domHandler.boundingBoxCenter(destElem);
    }
    const destPosition = await domHandler.calculateNewCenter(sourceElem,destElem);
    const newBoundary = destPosition.newBoundary;
    if(headful) {
        await overlay.highlightQuad({ quad: [newBoundary.right,newBoundary.top,newBoundary.right,newBoundary.bottom,newBoundary.left,newBoundary.bottom,newBoundary.left,newBoundary.top], outlineColor: { r: 255, g: 0, b: 0 } });
        await waitFor(1000);
        await overlay.hideHighlight();
    }
    return destPosition;
};

/**
 * Fetches an element with the given selector, scrolls it into view if needed, and then hovers over the center of the element. If there's no element matching selector, the method throws an error.
 *
 * @example
 * hover('Get Started')
 * hover(link('Get Started'))
 *
 * @param {selector|string} selector - A selector to search for element to right click. If there are multiple elements satisfying the selector, the first will be hovered.
 * @returns {Promise<Object>} - Object with the description of the action performed.
 */
module.exports.hover = async (selector, options = {}) => {
    validate();
    options = setNavigationOptions(options);
    const e = await element(selector);
    await scrollTo(e);
    if (headful) await highlightElemOnAction(e);
    const { x, y } = await domHandler.boundingBoxCenter(e);
    const option = {
        x: x,
        y: y
    };
    await doActionAwaitingNavigation(options, async () => {
        Promise.resolve().then(() => {
            option.type = 'mouseMoved';
            return input.dispatchMouseEvent(option);
        }).catch((err) => {
            throw new Error(err);
        });
    });
    return { description: 'Hovered over the ' + description(selector, true) };
};

/**
 * Fetches an element with the given selector and focuses it. If there's no element matching selector, the method throws an error.
 *
 * @example
 * focus(textField('Username:'))
 *
 * @param {selector|string} selector - A selector of an element to focus. If there are multiple elements satisfying the selector, the first will be focused.
 * @param {object} options - {waitForNavigation:true,waitForStart:500,timeout:10000}
 * @returns {Promise<Object>} - Object with the description of the action performed.
 */
module.exports.focus = async (selector, options = {}) => {
    validate();
    options = setNavigationOptions(options);
    await doActionAwaitingNavigation(options, async () => {
        if (headful) await highlightElemOnAction(await element(selector));
        await _focus(selector);
    });
    return { description: 'Focussed on the ' + description(selector, true) };
};

/**
 * Override browser permissions
 * 
 * @example
 * overridePermissions('http://maps.google.com',['geolocation']); 
 * 
 * @param {string} origin
 * @param {!Array<string>} permissions https://chromedevtools.github.io/devtools-protocol/tot/Browser/#type-PermissionType
 */
module.exports.overridePermissions = async (origin, permissions) => {
    await browserHandler.overridePermissions(origin, permissions);
    return { description: `Override permissions with ${permissions}`};
};

/**
 * clears all the permissions set
 * 
 * @example
 * clearPermissionOverrides()
 * 
 */
module.exports.clearPermissionOverrides = async () => {
    await browserHandler.clearPermissionOverrides();
    return { description: 'Cleared permission overrides'};
};

/**
 * Types the given text into the focused or given element.
 *
 * @example
 * write('admin', into('Username:'))
 * write('admin', 'Username:')
 * write('admin')
 *
 * @param {string} text - Text to type into the element.
 * @param {selector|string} [into] - A selector of an element to write into.
 * @param {Object} [options]
 * @param {number} options.delay - Time to wait between key presses in milliseconds.
 * @param {boolean} [options.waitForNavigation=true] - Wait for navigation after the click. Default navigation timeout is 15 seconds, to override pass `{ timeout: 10000 }` in `options` parameter.
 * @param {number} [options.waitForStart=500] - wait for navigation to start. Default to 500ms
 * @param {number} [options.timeout=5000] - Timeout value in milliseconds for navigation after click
 * @returns {Promise<Object>} - Object with the description of the action performed.
 */
module.exports.write = async (text, into, options = { delay: 10 }) => {
    validate();
    let desc;
    if (into && !isSelector(into)) {
        if(!into.delay) into.delay = options.delay;
        options = into;
        into = undefined;
    }
    options = setNavigationOptions(options);
    await doActionAwaitingNavigation(options, async () => {
        if (into) {
            const selector = isString(into) ? textField(into) : into;
            await _focus(selector);
            const activeElement = await runtimeHandler.activeElement();
            await _write(text, activeElement, options);
            text = (activeElement.isPassword) ? '*****' : text;
            desc = `Wrote ${text} into the ` + description(selector, true);
            return;
        } else {
            const activeElement = await runtimeHandler.activeElement();
            await _write(text, activeElement, options);
            text = (activeElement.isPassword) ? '*****' : text;
            desc = `Wrote ${text} into the focused element.`;
            return;
        }
    });
    return { description: desc };
};

const _write = async (text, activeElement, options) => {
    if (activeElement.notWritable)
        throw new Error('Element focused is not writable');
    if (headful) await highlightElemOnAction(activeElement.nodeId);
    for (const char of text) {
        await new Promise(resolve => setTimeout(resolve, options.delay).unref());
        await input.dispatchKeyEvent({ type: 'char', text: char });
    }
};

/**
 * Clears the value of given selector. If no selector is given clears the current active element.
 *
 * @example
 * clear()
 * clear(inputField({placeholder:'Email'}))
 *
 * @param {selector} selector - A selector to search for element to clear. If there are multiple elements satisfying the selector, the first will be cleared.
 * @param {Object} options - Click options.
 * @param {boolean} [options.waitForNavigation=true] - Wait for navigation after clear. Default navigation timeout is 15 seconds, to override pass `{ timeout: 10000 }` in `options` parameter.
 * @param {number} [options.waitForStart=500] - wait for navigation to start. Default to 500ms
 * @param {number} [options.timeout=5000] - Timeout value in milliseconds for navigation after click.
 * @returns {Promise<Object>} - Object with the description of the action performed.
 */
module.exports.clear = async (selector, options = {}) => {
    options = setNavigationOptions(options);
    if(selector)await _focus(selector);
    const activeElement = await runtimeHandler.activeElement();
    if (activeElement.notWritable)
        throw new Error('Element cannot be cleared');
    const desc = !selector ? { description: 'Cleared element on focus' } :
        { description: 'Cleared ' + description(selector, true) };
    await doActionAwaitingNavigation(options, async () => {
        await _clear(activeElement.nodeId);
        if (headful) await highlightElemOnAction(activeElement.nodeId);
    });
    return desc;
};

const _clear = async (elem) => {
    await click(elem, { clickCount: 3, waitForNavigation: false });
    await inputHandler.down('Backspace');
    await inputHandler.up('Backspace');
};

/**
 * Attaches a file to a file input element.
 *
 * @example
 * attach('c:/abc.txt', to('Please select a file:'))
 * attach('c:/abc.txt', 'Please select a file:')
 *
 * @param {string} filepath - The path of the file to be attached.
 * @param {selector|string} to - The file input element to which to attach the file.
 * @returns {Promise<Object>} - Object with the description of the action performed.
 */
module.exports.attach = async (filepath, to) => {
    validate();
    let resolvedPath = filepath ? path.resolve(process.cwd(), filepath) : path.resolve(process.cwd());
    fs.open(resolvedPath, 'r', (err) => {
        if (err && err.code === 'ENOENT') {
            throw new Error(`File ${resolvedPath} doesnot exists.`);
        }
    });
    if (isString(to)) to = fileField(to);
    else if (!isSelector(to)) throw Error('Invalid element passed as paramenter');
    const nodeId = await element(to);
    if (headful) await highlightElemOnAction(nodeId);
    await dom.setFileInputFiles({
        nodeId: nodeId,
        files: [resolvedPath]
    });
    return { description: `Attached ${resolvedPath} to the ` + description(to, true) };
};

/**
 * Presses the given keys.
 *
 * @example
 * press('Enter')
 * press('a')
 * press(['Shift', 'ArrowLeft', 'ArrowLeft'])
 *
 * @param {string | Array<string> } keys - Name of keys to press, such as ArrowLeft. See [USKeyboardLayout](https://github.com/getgauge/taiko/blob/master/lib/USKeyboardLayout.js) for a list of all key names.
 * @param {Object} options
 * @param {string} [options.text] - If specified, generates an input event with this text.
 * @param {number} [options.delay=0] - Time to wait between keydown and keyup in milliseconds.
 * @param {boolean} [options.waitForNavigation=true] - Wait for navigation after the click. Default navigation timeout is 15 seconds, to override pass `{ timeout: 10000 }` in `options` parameter.
 * @param {number} [options.waitForStart=500] - wait for navigation to start. Default to 500ms
 * @param {number} [options.timeout=5000] - Timeout value in milliseconds for navigation after click.
 * @returns {Promise<Object>} - Object with the description of the action performed.
 */
module.exports.press = async (keys, options = {}) => {
    validate();
    options = setNavigationOptions(options);
    return await _press(new Array().concat(keys), options);
};

async function _press(keys, options) {
    await doActionAwaitingNavigation(options, async () => {
        for (let i = 0; i < keys.length; i++) await inputHandler.down(keys[i], options);
        if (options && options.delay) await new Promise(f => setTimeout(f, options.delay).unref());
        keys = keys.reverse();
        for (let i = 0; i < keys.length; i++) await inputHandler.up(keys[i]);
    });
    return { description: `Pressed the ${keys.reverse().join(' + ')} key` };
}


/**
 * Highlights the given element on the page by drawing a red rectangle around it. This is useful for debugging purposes.
 *
 * @example
 * highlight('Get Started')
 * highlight(link('Get Started'))
 *
 * @param {selector|string} selector - A selector of an element to highlight. If there are multiple elements satisfying the selector, the first will be highlighted.
  * @param {...relativeSelector} args - Proximity selectors
 * @returns {Promise<Object>} - Object with the description of the action performed.
 */
module.exports.highlight = highlight;

async function highlight(selector, ...args) {
    validate();

    function highlightNode() {
        this.style.border = '0.5em solid red';
        return true;
    }
    let elems = await handleRelativeSearch(await elements(selector), args);
    await evaluate(elems[0], highlightNode);
    return { description: 'Highlighted the ' + description(selector, true) };
}

/**
 * Scrolls the page to the given element.
 *
 * @example
 * scrollTo('Get Started')
 * scrollTo(link('Get Started'))
 *
 * @param {selector|string} selector - A selector of an element to scroll to.
 * @returns {Promise<Object>} - Object with the description of the action performed.
 */
module.exports.scrollTo = async (selector, options = {}) => {
    options = setNavigationOptions(options);
    await doActionAwaitingNavigation(options, async () => {
        await scrollTo(selector);
    });
    if (headful) await highlightElemOnAction(await element(selector));
    return { description: 'Scrolled to the ' + description(selector, true) };
};

async function scrollTo(selector) {
    validate();

    function scrollToNode() {
        this.scrollIntoViewIfNeeded();
        return 'result';
    }
    await evaluate(selector, scrollToNode);
}

const scroll = async (e, px, scrollPage, scrollElement, direction) => {
    e = e || 100;
    if (Number.isInteger(e)) {
        const res = await runtimeHandler.runtimeEvaluate(`(${scrollPage}).apply(null, ${JSON.stringify([e])})`);
        if(res.result.subtype == 'error') throw new Error(res.result.description);
        return { description: `Scrolled ${direction} the page by ${e} pixels` };
    }

    const nodeId = await element(e);
    if (headful) await highlightElemOnAction(nodeId);
    //TODO: Allow user to set options for scroll
    const options = setNavigationOptions({});
    await doActionAwaitingNavigation(options, async () => {
        const res = await runtimeHandler.runtimeCallFunctionOn(scrollElement,null,{nodeId:nodeId,arg:px});
        if(res.result.subtype == 'error') throw new Error(res.result.description);
    });
    return { description: `Scrolled ${direction} ` + description(e, true) + ` by ${px} pixels` };
};

/**
 * Scrolls the page/element to the right.
 *
 * @example
 * scrollRight()
 * scrollRight(1000)
 * scrollRight('Element containing text')
 * scrollRight('Element containing text', 1000)
 *
 * @param {selector|string|number} [e='Window']
 * @param {number} [px=100]
 * @returns {Promise<Object>} - Object with the description of the action performed.
 */
module.exports.scrollRight = async (e, px = 100) => {
    validate();
    return await scroll(e, px, px => window.scrollBy(px, 0),
        function sr(px) {
            if(this.tagName === 'IFRAME') {
                this.contentWindow.scroll(this.contentWindow.scrollX + px, this.contentWindow.scrollY);
                return true;
            }
            this.scrollLeft += px; return true;
        },
        'right');
};

/**
 * Scrolls the page/element to the left.
 *
 * @example
 * scrollLeft()
 * scrollLeft(1000)
 * scrollLeft('Element containing text')
 * scrollLeft('Element containing text', 1000)
 *
 * @param {selector|string|number} [e='Window']
 * @param {number} [px=100]
 * @returns {Promise<Object>} - Object with the description of the action performed.
 */
module.exports.scrollLeft = async (e, px = 100) => {
    validate();
    return await scroll(e, px, px => window.scrollBy(px * -1, 0),
        function sl(px) {
            if(this.tagName === 'IFRAME') {
                this.contentWindow.scroll(this.contentWindow.scrollX - px, this.contentWindow.scrollY);
                return true;
            }
            this.scrollLeft -= px; return true;
        },
        'left');
};

/**
 * Scrolls up the page/element.
 *
 * @example
 * scrollUp()
 * scrollUp(1000)
 * scrollUp('Element containing text')
 * scrollUp('Element containing text', 1000)
 *
 * @param {selector|string|number} [e='Window']
 * @param {number} [px=100]
 * @returns {Promise<Object>} - Object with the description of the action performed.
 */
module.exports.scrollUp = async (e, px = 100) => {
    validate();
    return await scroll(e, px, px => window.scrollBy(0, px * -1),
        function su(px) {
            if(this.tagName === 'IFRAME') {
                this.contentWindow.scroll(this.contentWindow.scrollX, this.contentWindow.scrollY - px);
                return true;
            }
            this.scrollTop -= px; return true;
        },
        'up');
};

/**
 * Scrolls down the page/element.
 *
 * @example
 * scrollDown()
 * scrollDown(1000)
 * scrollDown('Element containing text')
 * scrollDown('Element containing text', 1000)
 *
 * @param {selector|string|number} [e='Window']
 * @param {number} [px=100]
 * @returns {Promise<Object>} - Object with the description of the action performed.
 */
module.exports.scrollDown = async (e, px = 100) => {
    validate();
    return await scroll(e, px, px => window.scrollBy(0, px),
        function sd(px) {
            if(this.tagName === 'IFRAME') {
                this.contentWindow.scroll(this.contentWindow.scrollX, this.contentWindow.scrollY + px);
                return true;
            }
            this.scrollTop += px; return true;
        },
        'down');
};

/**
 * Captures a screenshot of the page. Appends timeStamp to filename if no filepath given.
 *
 * @example
 * screenshot()
 * screenshot({path : 'screenshot.png'})
 *
 * @param {object} options - {path:'screenshot.png', fullPage:true} or {encoding:'base64'}
 * @returns {Promise<Buffer>} - Promise which resolves to buffer with captured screenshot if {encoding:'base64} given.
 * @returns {Promise<object>} - Object with the description of the action performed
 */
module.exports.screenshot = async (options = {}) => {
    validate();
    options.path = options.path || `Screenshot-${Date.now()}.png`;
    let screenShot;
    if (options.fullPage) {
        let clip;
        const  metrics  = await page.getLayoutMetrics();
        const width = Math.ceil(metrics.contentSize.width);
        const height = Math.ceil(metrics.contentSize.height);
        clip = { x: 0, y: 0, width, height, scale: 1 };
        screenShot = await page.captureScreenshot({ clip });
    } else {
        screenShot = await page.captureScreenshot();
    }
    
    if (options.encoding === 'base64') return screenShot.data;
    fs.writeFileSync(options.path, Buffer.from(screenShot.data, 'base64'));
    return { description: `Screenshot is created at "${options.path}"` };
};

/**
 * Set network emulation
 * 
 * @example
 * emulateNetwork("offline")
 * emulateNetwork("Good2G")
 * 
 * @param {String} networkType - 'GPRS','Regular2G','Good2G','Good3G','Regular3G','Regular4G','DSL','WiFi'
 * @returns {Promise<Object>} - Object with the description of the action performed
 */

module.exports.emulateNetwork = async (networkType) => {
    await networkHandler.setNetworkEmulation(networkType);
    return { description: `Set network emulation with values ${JSON.stringify(networkType)}` };
};

/**
 * This {@link selector} lets you identify elements on the web page via XPath or CSS selector.
 * @example
 * highlight($(`//*[text()='text']`))
 * $(`//*[text()='text']`).exists()
 * $(`#id`)
 *
 * @param {string} selector - XPath or CSS selector.
 * @param {...relativeSelector} args - Proximity selectors
 * @returns {ElementWrapper}
 */
module.exports.$ = (selector, ...args) => {
    validate();
    const get = async () => await handleRelativeSearch(await (selector.startsWith('//') || selector.startsWith('(') ? $$xpath(selector) : $$(selector)), args);
    return {
        get: getIfExists(get),
        exists: exists(getIfExists(get)),
        description: `Custom selector $(${selector})`,
        text: selectorText(get)
    };
};

const getValues = (attrValuePairs, args) => {

    if (attrValuePairs instanceof RelativeSearchElement) {
        args = [attrValuePairs].concat(args);
        return { args: args };
    }

    if (isString(attrValuePairs) || isSelector(attrValuePairs)) {
        return { label: attrValuePairs, args: args };
    }

    return { attrValuePairs: attrValuePairs, args: args };
};

const getQuery = (attrValuePairs, tag = '') => {
    let xpath = tag;
    for (const key in attrValuePairs) {
        if (key === 'class') xpath += `[${key}*="${attrValuePairs[key]}"]`;
        else xpath += `[${key}="${attrValuePairs[key]}"]`;
    }
    return xpath;
};


const getElementGetter = (selector, query, tag) => {
    let get;
    if (selector.attrValuePairs) get = async () => await handleRelativeSearch(await $$(getQuery(selector.attrValuePairs, tag)), selector.args);
    else if (selector.label) get = async () => await handleRelativeSearch(await query(), selector.args);
    else get = async () => await handleRelativeSearch(await $$(tag), selector.args);
    return get;
};

const desc = (selector, query, tag) => {
    let description = '';
    if (selector.attrValuePairs) description = getQuery(selector.attrValuePairs, tag);
    else if (selector.label) description = `${tag} with ${query} ${selector.label} `;

    for (const arg of selector.args) {
        description += description === '' ? tag : ' and';
        description += ' ' + arg.toString();
    }

    return description;
};

/**
 * This {@link selector} lets you identify an image on a web page. Typically, this is done via the image's alt text or attribute and value pairs.
 *
 * @example
 * click(image('alt'))
 * image('alt').exists()
 *
 * @param {string} alt - The image's alt text.
 * @param {object} attrValuePairs - Pairs of attribute and value like {"id":"name","class":"class-name"}
 * @param {...relativeSelector} args - Proximity selectors
 * @returns {ElementWrapper}
 */
module.exports.image = (attrValuePairs, ...args) => {
    validate();
    const selector = getValues(attrValuePairs, args);
    const get = getElementGetter(selector, async () => await $$xpath(`//img[contains(@alt, ${xpath(selector.label)})]`), 'img');
    return { get: getIfExists(get), exists: exists(getIfExists(get)), description: desc(selector, 'alt', 'Image'), text: selectorText(get) };
};

/**
 * This {@link selector} lets you identify a link on a web page with text or attribute and value pairs.
 *
 * @example
 * click(link('Get Started'))
 * link('Get Started').exists()
 *
 * @param {string} text - The link text.
 * @param {object} attrValuePairs - Pairs of attribute and value like {"id":"name","class":"class-name"}
 * @param {...relativeSelector} args - Proximity selectors
 * @returns {ElementWrapper}
 */
module.exports.link = (attrValuePairs, ...args) => {
    validate();
    const selector = getValues(attrValuePairs, args);
    const get = getElementGetter(selector, async () => await elements(selector.label, 'a'), 'a');
    return { get: getIfExists(get), exists: exists(getIfExists(get)), description: desc(selector, 'text', 'Link'), text: selectorText(get) };
};

/**
 * This {@link selector} lets you identify a list item (HTML <li> element) on a web page with label or attribute and value pairs.
 *
 * @example
 * highlight(listItem('Get Started'))
 * listItem('Get Started').exists()
 *
 * @param {string} label - The label of the list item.
 * @param {object} attrValuePairs - Pairs of attribute and value like {"id":"name","class":"class-name"}
 * @param {...relativeSelector} args - Proximity selectors
 * @returns {ElementWrapper}
 */
module.exports.listItem = (attrValuePairs, ...args) => {
    validate();
    const selector = getValues(attrValuePairs, args);
    const get = getElementGetter(selector, async () => await elements(selector.label, 'li'), 'li');
    return { get: getIfExists(get), exists: exists(getIfExists(get)), description: desc(selector, 'label', 'List item'), text: selectorText(get) };
};

/**
 * This {@link selector} lets you identify a button on a web page with label or attribute and value pairs.
 *
 * @example
 * highlight(button('Get Started'))
 * button('Get Started').exists()
 *
 * @param {string} label - The button label.
 * @param {object} attrValuePairs - Pairs of attribute and value like {"id":"name","class":"class-name"}
 * @param {...relativeSelector} args - Proximity selectors
 * @returns {ElementWrapper}
 */
module.exports.button = (attrValuePairs, ...args) => {
    validate();
    const selector = getValues(attrValuePairs, args);
    const get = getElementGetter(selector, async () => await elements(selector.label, 'button'), 'button');
    return { get: getIfExists(get), exists: exists(getIfExists(get)), description: desc(selector, 'label', 'Button'), text: selectorText(get) };
};

/**
 * This {@link selector} lets you identify an input field on a web page with label or attribute and value pairs.
 *
 * @example
 * focus(inputField({'id':'name'})
 * inputField({'id': 'name'}).exists()
 *
 * @param {object} attrValuePairs - Pairs of attribute and value like {"id":"name","class":"class-name"}
 * @param {...relativeSelector} args - Proximity selectors
 * @returns {ElementWrapper}
 */
module.exports.inputField = (attrValuePairs, ...args) => {
    validate();
    const selector = getValues(attrValuePairs, args);
    const get = getElementGetter(selector, async () =>
        await $$xpath(`//input[@id=(//label[contains(text(), ${xpath(selector.label)})]/@for)]`), 'input');
    return {
        get: getIfExists(get),
        exists: exists(getIfExists(get)),
        description: desc(selector, 'label', 'Input Field'),
        value: async () => {
            const nodeId = (await getIfExists(get)())[0];
            if(!nodeId) throw `${desc(selector, 'label', 'Input Field')} not found`;
            return (await evaluate(nodeId, function getvalue() { return this.value; })).value;
        },
        text: selectorText(get)
    };
};

/**
 * This {@link selector} lets you identify a file input field on a web page either with label or with attribute and value pairs.
 *
 * @example
 * fileField('Please select a file:').value()
 * fileField('Please select a file:').exists()
 * fileField({'id':'file'}).exists()
 *
 * @param {string} label - The label (human-visible name) of the file input field.
 * @param {object} attrValuePairs - Pairs of attribute and value like {"id":"name","class":"class-name"}
 * @param {...relativeSelector} args - Proximity selectors
 * @returns {ElementWrapper}
 */
module.exports.fileField = fileField;

function fileField(attrValuePairs, ...args) {
    validate();
    const selector = getValues(attrValuePairs, args);
    const get = getElementGetter(selector,
        async () => await $$xpath(`//input[@type='file'][@id=(//label[contains(text(), ${xpath(selector.label)})]/@for)]`),
        'input[type="file"]');
    return {
        get: getIfExists(get),
        exists: exists(getIfExists(get)),
        value: async () => {
            const nodeId = (await getIfExists(get)())[0];
            if(!nodeId) throw `${desc(selector, 'label', 'File field')} not found`;
            return (await evaluate(nodeId, function getvalue() { return this.value; })).value;
        },
        description: desc(selector, 'label', 'File field'),
        text: selectorText(get)
    };
}

/**
 * This {@link selector} lets you identify a text field on a web page either with label or with attribute and value pairs.
 *
 * @example
 * focus(textField('Username:'))
 * textField('Username:').exists()
 *
 * @param {object} attrValuePairs - Pairs of attribute and value like {"id":"name","class":"class-name"}
 * @param {string} label - The label (human-visible name) of the text field.
 * @param {...relativeSelector} args - Proximity selectors
 * @returns {ElementWrapper}
 */
module.exports.textField = textField;

function textField(attrValuePairs, ...args) {
    validate();
    const selector = getValues(attrValuePairs, args);
    const get = getElementGetter(selector,
        async () => await $$xpath(`//input[@type='text'][@id=(//label[contains(text(), ${xpath(selector.label)})]/@for)]`),
        'input[type="text"]');
    return {
        get: getIfExists(get),
        exists: exists(getIfExists(get)),
        description: desc(selector, 'label', 'Text field'),
        value: async () => {
            const nodeId = (await getIfExists(get)())[0];
            if(!nodeId) throw `${desc(selector, 'label', 'Text field')} not found`;
            return (await evaluate(nodeId, function getvalue() { return this.value; })).value;
        },
        text: selectorText(get)
    };
}

/**
 * This {@link selector} lets you identify a combo box on a web page either with label or with attribute and value pairs.
 * Any value can be selected using value or text of the options.
 *
 * @example
 * comboBox('Vehicle:').select('Car')
 * comboBox('Vehicle:').value()
 * comboBox('Vehicle:').exists()
 *
 * @param {object} attrValuePairs - Pairs of attribute and value like {"id":"name","class":"class-name"}
 * @param {string} label - The label (human-visible name) of the combo box.
 * @param {...relativeSelector} args - Proximity selectors
 * @returns {ElementWrapper}
 */
module.exports.comboBox = (attrValuePairs, ...args) => {
    validate();
    const selector = getValues(attrValuePairs, args);
    const get = getElementGetter(selector,
        async () => await $$xpath(`//select[@id=(//label[contains(text(), ${xpath(selector.label)})]/@for)]`),
        'select');
    return {
        get: getIfExists(get),
        exists: exists(getIfExists(get)),
        description: desc(selector, 'label', 'Combobox'),
        select: async (value) => {

            const nodeId = (await getIfExists(get)())[0];
            if(!nodeId) throw `${desc(selector, 'label', 'Combobox')} not found`;
            if (headful) await highlightElemOnAction(nodeId);

            function selectBox(value) {
                let found_value = false;
                for (var i = 0; i < this.options.length; i++) {
                    if (this.options[i].text === value || this.options[i].value === value) {
                        this.selectedIndex = i;
                        found_value = true;
                        let event = new Event('change');
                        this.dispatchEvent(event);
                        break;
                    }
                }
                return found_value;
            }
            const options = setNavigationOptions({});
            await doActionAwaitingNavigation(options, async () => {
                const result = await runtimeHandler.runtimeCallFunctionOn(selectBox,null,{nodeId:nodeId,arg:value});
                if (!result.result.value) throw new Error('Option not available in combo box');
            });
        },
        value: async () => {
            const nodeId = (await getIfExists(get)())[0];
            if(!nodeId) throw `${desc(selector, 'label', 'Combobox')} not found`;
            return (await evaluate(nodeId, function getvalue() { return this.value; })).value;
        },
        text: selectorText(get)
    };
};

/**
 * This {@link selector} lets you identify a checkbox on a web page either with label or with attribute and value pairs.
 *
 * @example
 * checkBox('Vehicle').check()
 * checkBox('Vehicle').uncheck()
 * checkBox('Vehicle').isChecked()
 * checkBox('Vehicle').exists()
 *
 * @param {object} attributeValuePairs - Pairs of attribute and value like {"id":"name","class":"class-name"}
 * @param {string} label - The label (human-visible name) of the check box.
 * @param {...relativeSelector} args Proximity selectors
 * @returns {ElementWrapper}
 */
module.exports.checkBox = (attrValuePairs, ...args) => {
    validate();
    const selector = getValues(attrValuePairs, args);
    const get = getElementGetter(selector,
        async () => await $$xpath(`//input[@type='checkbox'][@id=(//label[contains(text(), ${xpath(selector.label)})]/@for)]`),
        'input[type="checkbox"]');
    return {
        get: getIfExists(get),
        exists: exists(getIfExists(get)),
        description: desc(selector, 'label', 'Checkbox'),
        isChecked: async () => {
            const nodeId = (await getIfExists(get)())[0];
            if(!nodeId) throw `${desc(selector, 'label', 'Checkbox')} not found`;
            return (await evaluate(nodeId, function getvalue() { return this.checked; })).value;
        },
        check: async () => {
            const options = setNavigationOptions({});
            await doActionAwaitingNavigation(options, async () => {
                const nodeId = (await getIfExists(get)())[0];
                if(!nodeId) throw `${desc(selector, 'label', 'Checkbox')} not found`;
                if (headful) await highlightElemOnAction(nodeId);
                await evaluate(nodeId, function getvalue() { this.checked = true; return true; });
            });
        },
        uncheck: async () => {
            const options = setNavigationOptions({});
            await doActionAwaitingNavigation(options, async () => {
                const nodeId = (await getIfExists(get)())[0];
                if(!nodeId) throw `${desc(selector, 'label', 'Checkbox')} not found`;
                if (headful) await highlightElemOnAction(nodeId);
                await evaluate(nodeId, function getvalue() { this.checked = false; return true; });
            });
        },
        text: selectorText(get)
    };
};

/**
 * This {@link selector} lets you identify a radio button on a web page either with label or with attribute and value pairs.
 *
 * @example
 * radioButton('Vehicle').select()
 * radioButton('Vehicle').deselect()
 * radioButton('Vehicle').isSelected()
 * radioButton('Vehicle').exists()
 *
 * @param {object} attributeValuePairs - Pairs of attribute and value like {"id":"name","class":"class-name"}
 * @param {string} label - The label (human-visible name) of the radio button.
 * @param {...relativeSelector} args
 * @returns {ElementWrapper}
 */
module.exports.radioButton = (attrValuePairs, ...args) => {
    validate();
    const selector = getValues(attrValuePairs, args);
    const get = getElementGetter(
        selector,
        async () => await $$xpath(`//input[@type='radio'][@id=(//label[contains(text(), ${xpath(selector.label)})]/@for)]`),
        'input[type="radio"]');
    return {
        get: getIfExists(get),
        exists: exists(getIfExists(get)),
        description: desc(selector, 'label', 'Radio Button'),
        isSelected: async () => {
            const nodeId = (await getIfExists(get)())[0];
            if(!nodeId) throw `${desc(selector, 'label', 'Radio Button')} not found`;
            return (await evaluate(nodeId, function getvalue() { return this.checked; })).value;
        },
        select: async () => {
            const options = setNavigationOptions({});
            await doActionAwaitingNavigation(options, async () => {
                const nodeId = (await getIfExists(get)())[0];
                if(!nodeId) throw `${desc(selector, 'label', 'Radio Button')} not found`;
                if (headful) await highlightElemOnAction(nodeId);
                await evaluate(nodeId, function getvalue() { this.checked = true; return true; });
            });
        },
        deselect: async () => {
            const options = setNavigationOptions({});
            await doActionAwaitingNavigation(options, async () => {
                const nodeId = (await getIfExists(get)())[0];
                if(!nodeId) throw `${desc(selector, 'label', 'Radio Button')} not found`;
                if (headful) await highlightElemOnAction(nodeId);
                await evaluate(nodeId, function getvalue() { this.checked = false; return true; });
            });
        },
        text: selectorText(get)
    };
};

/**
 * This {@link selector} lets you identify an element with text.
 *
 * @example
 * highlight(text('Vehicle'))
 * text('Vehicle').exists()
 *
 * @param {string} text - Text to match.
 * @param {...relativeSelector} args - Proximity selectors
 * @returns {ElementWrapper}
 */
module.exports.text = (text, ...args) => {
    validate();
    const get = async () => await handleRelativeSearch(await elements(text), args);
    return { get: getIfExists(get), exists: exists(getIfExists(get)), description: `Element with text "${text}"`, text: selectorText(get) };
};

/**
 * This {@link selector} lets you identify an element containing the text.
 *
 * @example
 * contains('Vehicle').exists()
 *
 * @param {string} text - Text to match.
 * @param {...relativeSelector} args - Proximity selectors
 * @returns {ElementWrapper}
 */
module.exports.contains = contains;

function contains(text, ...args) {
    console.warn('DEPRECATION WARNING: Contains is deprecated as text search now does contains if exact text is not found.');
    validate();
    assertType(text);
    const get = async (e = '*') => {
        let elements = await $$xpath('//' + e + `[contains(@value, ${xpath(text)})]`);
        if (!elements || !elements.length) elements = await $$xpath('//' + e + `[not(descendant::*[contains(translate(normalize-space(.),'ABCDEFGHIJKLMNOPQRSTUVWXYZ','abcdefghijklmnopqrstuvwxyz'), ${xpath(text.toLowerCase())})]) and contains(translate(normalize-space(.),'ABCDEFGHIJKLMNOPQRSTUVWXYZ','abcdefghijklmnopqrstuvwxyz'), ${xpath(text.toLowerCase())})]`);
        return await handleRelativeSearch(elements, args);
    };
    return { get: getIfExists(get), exists: exists(getIfExists(get)), description: `Element containing text "${text}"`, text: selectorText(get) };
}

function match(text, ...args) {
    validate();
    assertType(text);
    const get = async (e = '*') => {
        let xpathText = `translate(normalize-space(${xpath(text)}),"ABCDEFGHIJKLMNOPQRSTUVWXYZ","abcdefghijklmnopqrstuvwxyz")`;
        let elements = await $$xpath('//' + e + `[translate(normalize-space(@value),"ABCDEFGHIJKLMNOPQRSTUVWXYZ","abcdefghijklmnopqrstuvwxyz")=${xpathText} or translate(normalize-space(@type),"ABCDEFGHIJKLMNOPQRSTUVWXYZ","abcdefghijklmnopqrstuvwxyz")=${xpathText}]`);
        if (!elements || !elements.length) {
            const xpathToText = xpath(text.toLowerCase());
            const xpathToTranslateInnerText = 'translate(normalize-space(.),"ABCDEFGHIJKLMNOPQRSTUVWXYZ","abcdefghijklmnopqrstuvwxyz")';
            elements = await $$xpath('//' + e + `[not(descendant::*[${xpathToTranslateInnerText}=${xpathToText}]) and ${xpathToTranslateInnerText}=${xpathToText}]`);
        }
        if (!elements || !elements.length) elements = await $$xpath('//' + e + `[not(descendant::*[contains(translate(normalize-space(.),'ABCDEFGHIJKLMNOPQRSTUVWXYZ','abcdefghijklmnopqrstuvwxyz'), ${xpath(text.toLowerCase())})]) and contains(translate(normalize-space(.),'ABCDEFGHIJKLMNOPQRSTUVWXYZ','abcdefghijklmnopqrstuvwxyz'), ${xpath(text.toLowerCase())})]`);
        return await handleRelativeSearch(elements, args);
    };
    return { get: getIfExists(get), exists: exists(getIfExists(get)), description: `Element matching text "${text}"`, text: selectorText(get) };
}

/**
 * This {@link relativeSelector} lets you perform relative HTML element searches.
 *
 * @example
 * click(link("Block", toLeftOf("name"))
 *
 * @param {selector|string} selector - Web element selector.
 * @returns {RelativeSearchElement}
 */
module.exports.toLeftOf = selector => {
    validate();
    return new RelativeSearchElement(async (e, v) => {
        const rect = await domHandler.getBoundingClientRect(e);
        return rect.left < v;
    }, rectangle(selector, r => r.left), isString(selector) ? `To Left of ${selector}` : `To Left of ${selector.description}`);
};

/**
 * This {@link relativeSelector} lets you perform relative HTML element searches.
 *
 * @example
 * click(link("Block", toRightOf("name"))
 *
 * @param {selector|string} selector - Web element selector.
 * @returns {RelativeSearchElement}
 */
module.exports.toRightOf = selector => {
    validate();
    const value = rectangle(selector, r => r.right);
    const desc = isString(selector) ? `To Right of ${selector}` : `To Right of ${selector.description}`;
    return new RelativeSearchElement(async (e, v) => {
        const rect = await domHandler.getBoundingClientRect(e);
        return rect.right > v;
    }, value, desc);
};

/**
 * This {@link relativeSelector} lets you perform relative HTML element searches.
 *
 * @example
 * click(link("Block", above("name"))
 *
 * @param {selector|string} selector - Web element selector.
 * @returns {RelativeSearchElement}
 */
module.exports.above = selector => {
    validate();
    const desc = isString(selector) ? `Above ${selector}` : `Above ${selector.description}`;
    const value = rectangle(selector, r => r.top);
    return new RelativeSearchElement(async (e, v) => {
        const rect = await domHandler.getBoundingClientRect(e);
        return rect.top < v;
    }, value, desc);
};

/**
 * This {@link relativeSelector} lets you perform relative HTML element searches.
 *
 * @example
 * click(link("Block", below("name"))
 *
 * @param {selector|string} selector - Web element selector.
 * @returns {RelativeSearchElement}
 */
module.exports.below = selector => {
    validate();
    const desc = isString(selector) ? `Below ${selector}` : `Below ${selector.description}`;
    const value = rectangle(selector, r => r.bottom);
    return new RelativeSearchElement(async (e, v) => {
        const rect = await domHandler.getBoundingClientRect(e);
        return rect.bottom > v;
    }, value, desc);
};

/**
 * This {@link relativeSelector} lets you perform relative HTML element searches.
 * An element is considered nearer to a reference element,
 * only if the element offset is lesser than the 30px of the reference element in any direction.
 * Default offset is 30 px to override set options = {offset:50}
 *
 * @example
 * click(link("Block", near("name"))
 * click(link("Block", near("name", {offset: 50}))
 *
 * @param {selector|string} selector - Web element selector.
 * @returns {RelativeSearchElement}
 *
 */
module.exports.near = (selector, opts = {}) => {
    validate();
    const desc = isString(selector) ? `Near ${selector}` : `Near ${selector.description}`;
    const value = rectangle(selector, r => r);
    const nearOffset = opts.offset || 30;
    return new RelativeSearchElement(async (e, v) => {
        const rect = await domHandler.getBoundingClientRect(e);
        return [rect.bottom, rect.top].some( ( offSet)=> offSet > (v.top - nearOffset) && offSet < (v.bottom + nearOffset)) &&
        [rect.left, rect.right].some( ( offSet)=> offSet > (v.left - nearOffset) && offSet < (v.right + nearOffset));

    }, value, desc);
};

/**
 * Lets you perform an operation when an `alert` with given text is shown.
 *
 * @example
 * alert('Message', async () => await dismiss())
 *
 * @param {string} message - Identify alert based on this message.
 * @param {function} callback - Operation to perform. Accept/Dismiss
 */
module.exports.alert = (message, callback) => dialog('alert', message, callback);

/**
 * Lets you perform an operation when a `prompt` with given text is shown.
 *
 * @example
 * prompt('Message', async () => await dismiss())
 *
 * @param {string} message - Identify prompt based on this message.
 * @param {function} callback - Operation to perform.Accept/Dismiss
 */
module.exports.prompt = (message, callback) => dialog('prompt', message, callback);

/**
 * Lets you perform an operation when a `confirm` with given text is shown.
 *
 * @example
 * confirm('Message', async () => await dismiss())
 *
 * @param {string} message - Identify confirm based on this message.
 * @param {function} callback - Operation to perform.Accept/Dismiss
 */
module.exports.confirm = (message, callback) => dialog('confirm', message, callback);

/**
 * Lets you perform an operation when a `beforeunload` with given text is shown.
 *
 * @example
 * beforeunload('Message', async () => await dismiss())
 *
 * @param {string} message - Identify beforeunload based on this message.
 * @param {function} callback - Operation to perform.Accept/Dismiss
 */
module.exports.beforeunload = (message, callback) => dialog('beforeunload', message, callback);

/**
 * Add interceptor for the network call to override request or mock response.
 *
 * @example
 * case 1: block url => intercept(url)
 * case 2: mockResponse => intercept(url,{mockObject})
 * case 3: override request => intercept(url,(request) => {request.continue({overrideObject})})
 * case 4: redirect => intercept(url,redirectUrl)
 * case 5: mockResponse based on request => intercept(url,(request) => { request.respond({mockResponseObject})} )
 *
 * @param {string} requestUrl request URL to intercept
 * @param {function|object}option action to be done after interception. For more examples refer to https://github.com/getgauge/taiko/issues/98#issuecomment-42024186
 * @returns {object} Object with the description of the action performed.
 */
module.exports.intercept = async (requestUrl, option) => {
    await networkHandler.addInterceptor({ requestUrl: requestUrl, action: option });
    return { description: `Interceptor added for ${requestUrl}` };
};

/**
 * Evaluates script on element matching the given selector.
 *
 * @example
 * evaluate(link("something"), (element) => element.style.backgroundColor)
 * evaluate(()=>{return document.title})
 *
 * @param {selector|string} selector - Web element selector.
 * @param {function} callback - callback method to execute on the element.
 * @param {Object} options - Click options.
 * @param {boolean} [options.waitForNavigation=true] - Wait for navigation after the click. Default navigation timeout is 15 seconds, to override pass `{ timeout: 10000 }` in `options` parameter.
 * @param {number} [options.waitForStart=500] - wait for navigation to start. Default to 500ms
 * @param {number} [options.timeout=5000] - Timeout value in milliseconds for navigation after click.
 * @returns {Promise<Object>} Object with description of action performed and return value of callback given
 */
module.exports.evaluate = async (selector, callback, options = {}) => {
    let result;
    if (isFunction(selector)) {
        callback = selector;
        selector = (await $$xpath('//*'))[0];
    }
    const nodeId = isNaN(selector) ? await element(selector) : selector;
    if (headful) await highlightElemOnAction(nodeId);

    async function evalFunc(callback) {
        let fn;
        eval(`fn = ${callback}`);
        return await fn(this);
    }

    options = setNavigationOptions(options);
    await doActionAwaitingNavigation(options, async () => {
        result = await runtimeHandler.runtimeCallFunctionOn(evalFunc,null,
            {nodeId:nodeId,arg:callback.toString(),returnByValue:true});
    });
    return { description: 'Evaluated given script. Result: ' + result.result.value, result: result.result.value };
};

/**
 * Converts seconds to milliseconds.
 *
 * @example
 * link('Plugins').exists(intervalSecs(1))
 *
 * @param {number} secs - Seconds to convert.
 * @return {number} - Milliseconds.
 */
module.exports.intervalSecs = secs => secs * 1000;

/**
 * Converts seconds to milliseconds.
 *
 * @example
 * link('Plugins').exists(intervalSecs(1), timeoutSecs(10))
 *
 * @param {number} secs - Seconds to convert.
 * @return {number} - Milliseconds.
 */
module.exports.timeoutSecs = secs => secs * 1000;

/**
 * This function is used to improve the readability. It simply returns the parameter passed into it.
 *
 * @example
 * attach('c:/abc.txt', to('Please select a file:'))
 *
 * @param {string|selector}
 * @return {string|selector}
 */
module.exports.to = e => e;

/**
 * This function is used to improve the readability. It simply returns the parameter passed into it.
 *
 * @example
 * write("user", into('Username:'))
 *
 * @param {string|selector}
 * @return {string|selector}
 */
module.exports.into = e => e;

/**
 * This function is used to wait for number of secs given.
 *
 * @example
 * waitFor(intervalSecs(5))
 *
 * @param {number|time}
 * @return {promise}
 */
module.exports.waitFor = waitFor;

/**
 * Accept callback for dialogs
 */
module.exports.accept = async () => {
    await page.handleJavaScriptDialog({
        accept: true,
    });
    return { description: 'Accepted dialog' };
};

/**
 * Dismiss callback for dialogs
 */
module.exports.dismiss = async () => {
    await page.handleJavaScriptDialog({
        accept: false
    });
    return { description: 'Dismissed dialog' };
};

const doActionAwaitingNavigation = async (options, action) => {
    let promises = [];
    const paintPromise = new Promise((resolve) => {
        xhrEvent.addListener('firstMeaningfulPaint', resolve);
    });
    let func = addPromiseToWait(promises);

    xhrEvent.addListener('xhrEvent', func);
    xhrEvent.addListener('frameEvent', func);
    xhrEvent.addListener('frameNavigationEvent', func);
    xhrEvent.addListener('firstPaint', () => promises.push(paintPromise));
    xhrEvent.once('targetCreated', () => {
        promises = [
            new Promise((resolve) => {
                xhrEvent.addListener('targetNavigated', resolve);
            }),
            new Promise((resolve) => {
                xhrEvent.addListener('networkIdle', resolve);
            }),
            new Promise((resolve) => {
                xhrEvent.addListener('loadEventFired', resolve);
            }),
            new Promise((resolve) => {
                xhrEvent.addListener('firstMeaningfulPaint', resolve);
            })
        ];
    });

    await action();
    await waitForPromises(promises, options.waitForStart);
    if (options.awaitNavigation) {
        await waitForNavigation(options.timeout, promises).catch(handleTimeout(options.timeout));
    }
    xhrEvent.removeAllListeners();
};

const waitForPromises = (promises, waitForStart) => {
    return Promise.race([waitFor(waitForStart), new Promise(function waitForPromise(resolve) {
        if (promises.length) {
            resolve();
        } else setTimeout(() => { waitForPromise(resolve); }, waitForStart / 5).unref();
    })]);
};

const addPromiseToWait = (promises) => {
    return (promise) => {
        promises.push(promise);
    };
};

const waitForNavigation = (timeout, promises = []) => {
    return new Promise((resolve, reject) => {
        Promise.all(promises).then(resolve);
        setTimeout(() => reject('Timedout'), timeout).unref();
    });
};

const handleTimeout = (timeout) => {
    return (e) => {
        xhrEvent.removeAllListeners();
        if (e === 'Timedout')
            throw new Error(`Navigation took more than ${timeout}ms. Please increase the timeout.`);
    };
};

const highlightElemOnAction = async (elem) => {
    const result = await domHandler.getBoxModel(elem);
    await overlay.highlightQuad({ quad: result.model.border, outlineColor: { r: 255, g: 0, b: 0 } });
    await waitFor(1000);
    await overlay.hideHighlight();
};

const element = async (selector, tag) => (await elements(selector, tag))[0];

const elements = async (selector, tag) => {
    const elements = await (() => {
        if (isString(selector)) {
            return match(selector).get(tag);
        } else if (isSelector(selector)) {
            return selector.get(tag);
        }
        return null;
    })();
    if (!elements || !elements.length) {
        const error = isString(selector) ? `Element with text ${selector} not found` :
            `${selector.description} not found`;
        throw new Error(error);
    }
    return elements;
};

const description = (selector, lowerCase = false) => {
    const d = (() => {
        if (isString(selector)) return match(selector).description;
        else if (isSelector(selector)) return selector.description;
        return '';
    })();
    return lowerCase ? d.charAt(0).toLowerCase() + d.slice(1) : d;
};

const _focus = async selector => {
    await scrollTo(selector);

    function focusElement() {
        this.focus();
        return true;
    }
    await evaluate(selector, focusElement);
};

const dialog = (dialogType, dialogMessage, callback) => {
    validate();
    page.javascriptDialogOpening(async ({ message, type }) => {
        if (dialogType === type && dialogMessage === message)
            await callback();
    });
};

const isSelector = obj => obj && obj['get'] && obj['exists'];

const filter_visible_nodes = async (nodeIds) => {
    let visible_nodes = [];

    function isHidden() {
        return this.offsetParent === null || this.offsetParent === undefined;
    }

    for (const nodeId of nodeIds) {
        const result = await evaluate(nodeId, isHidden);
        if (!result.value) visible_nodes.push(nodeId);
    }

    return visible_nodes;
};

const $$ = async (selector) => {
    return (await filter_visible_nodes(await runtimeHandler.findElements(`document.querySelectorAll('${selector}')`)));
};

const $$xpath = async (selector) => {
    var xpathFunc = function(selector){
        var result = [];
        var nodesSnapshot = document.evaluate(selector, document, null, XPathResult.ORDERED_NODE_SNAPSHOT_TYPE, null );
        for ( var i=0 ; i < nodesSnapshot.snapshotLength; i++ ){
            result.push( nodesSnapshot.snapshotItem(i) );
        }
        return result;
    };
    return (await filter_visible_nodes(await runtimeHandler.findElements(xpathFunc,selector)));
};

const evaluate = async (selector, func) => {
    let nodeId = selector;
    if (isNaN(selector)) nodeId = await element(selector);
    const  { result } = await runtimeHandler.runtimeCallFunctionOn(func,null,{nodeId:nodeId});
    return result;
};

const validate = () => {
    if (!dom || !page) throw new Error('Browser or page not initialized. Call `openBrowser()` before using this API');
};

const assertType = (obj, condition = isString, message = 'String parameter expected') => {
    if (!condition(obj)) throw new Error(message);
};

const sleep = milliseconds => {
    var start = new Date().getTime();
    for (var i = 0; i < 1e7; i++)
        if ((new Date().getTime() - start) > milliseconds) break;
};

const selectorText = get => {
    return async () => {
        const texts = [];
        const elems = await getIfExists(get)();
        for (const elem of elems) {
            texts.push((await evaluate(elem, function getText() { return this.innerText; })).value);
        }
        return texts;
    };
};

const exists = get => {
    return async () => {
        if ((await get()).length) return true;
        return false;
    };
};

const getIfExists = get => {
    return async (tag, intervalTime = 1000, timeout = 10000) => {
        try {
            await waitUntil(async () => (await get(tag)).length > 0, intervalTime, timeout);
            return await get(tag);
        } catch (e) {
            return [];
        }
    };
};

const waitUntil = async (condition, intervalTime, timeout) => {
    var start = new Date().getTime();
    while (true) {
        try {
            if (await condition()) break;
        } catch (e) { }
        if ((new Date().getTime() - start) > timeout)
            throw new Error(`waiting failed: timeout ${timeout}ms exceeded`);
        sleep(intervalTime);
    }
};

const xpath = s => `concat(${s.match(/[^'"]+|['"]/g).map(part => {
    if (part === '\'') return '"\'"';
    if (part === '"') return '\'"\'';
    return '\'' + part + '\'';
}).join(',') + ', ""'})`;

const rectangle = async (selector, callback) => {
    const elems = await elements(selector);
    let results = [];
    for (const e of elems) {
        const r = await domHandler.getBoundingClientRect(e);
        results.push({ elem: e, result: callback(r) });
    }
    return results;
};

const isRelativeSearch = args => args.every(a => a instanceof RelativeSearchElement);

const getMatchingNode = async (elements, args) => {
    const matchingNodes = [];
    for (const element of elements) {
        let valid = true;
        let dist = 0;
        for (const arg of args) {
            const relativeNode = await arg.validNodes(element);
            if (relativeNode === undefined) {
                valid = false;
                break;
            }
            dist += relativeNode.dist;
        }
        if (valid) matchingNodes.push({ element: element, dist: dist });
    }
    matchingNodes.sort(function (a, b) {
        return a.dist - b.dist;
    });
    return matchingNodes;
};

const handleRelativeSearch = async (elements, args) => {
    if (!args.length) return elements;
    if (!isRelativeSearch(args)) throw new Error('Invalid arguments passed, only relativeSelectors are accepted');
    const matchingNodes = await getMatchingNode(elements, args);
    return Array.from(matchingNodes, node => node.element);
};

/**
 * Identifies an element on the page.
 * @callback selector
 * @function
 * @example
 * link('Sign in')
 * button('Get Started')
 * $('#id')
 * text('Home')
 *
 * @param {string} text - Text to identify the element.
 * @param {...string} args
 */

/**
 * Lets you perform relative HTML element searches.
 * @callback relativeSelector
 * @function
 * @example
 * near('Home')
 * toLeftOf('Sign in')
 * toRightOf('Get Started')
 * above('Sign in')
 * below('Home')
 * link('Sign In',near("Home"),toLeftOf("Sign Out")) - Multiple selectors can be used to perform relative search
 *
 * @param {selector|string} selector - Web element selector.
 * @returns {RelativeSearchElement}
 */

/**
 * Represents a relative HTML element search. This is returned by {@link relativeSelector}
 *
 * @example
 * // returns RelativeSearchElement
 * above('username')
 *
 * @typedef {Object} RelativeSearchElement
 */
class RelativeSearchElement {
    /**
     * @class
     * @ignore
     */
    constructor(condition, value, desc) {
        this.condition = condition;
        this.value = value;
        this.desc = desc;
    }

    async validNodes(nodeId) {
        let matchingNode, minDiff = Infinity;
        const results = await this.value;
        for (const result of results) {
            if (await this.condition(nodeId, result.result)) {
                const diff = await domHandler.getPositionalDifference(nodeId, result.elem);
                if (diff < minDiff) {
                    minDiff = diff;
                    matchingNode = { elem: result.elem, dist: diff };
                }
            }
        }
        return matchingNode;
    }

    toString() {
        return this.desc;
    }
}

/**
 * Wrapper object for the element present on the web page. Extra methods are avaliable based on the element type.
 *
 * * `get()`, `exists()`, `description`, `text()` for all the elements.
 * (NOTE: `exists()` returns boolean form version `0.4.0`)
 * * `value()` for input field, fileField and text field.
 * * `value()`, `select()` for combo box.
 * * `check()`, `uncheck()`, `isChecked()` for checkbox.
 * * `select()`, `deselect()`, `isSelected()` for radio button.
 *
 * @typedef {Object} ElementWrapper
 * @property @private {function} get - DOM element getter. Implicitly wait for the element to appears with timeout of 10 seconds.
 * @property {function(number, number)} exists - Checks existence for element.
 * @property {string} description - Describing the operation performed.
 * @property {Array} text - Gives innerText of all matching elements.
 *
 * @example
 * link('google').exists()
 * link('google').exists(intervalSecs(1), timeoutSecs(10))
 * link('google').description
 * textField('username').value()
 * $('.class').text()
 */
const realFuncs = {};
for(const func in module.exports){
    realFuncs[func] = module.exports[func];
    if (realFuncs[func].constructor.name === 'AsyncFunction')
        module.exports[func] = async function(){
            if(observe){await waitFor(observeTime);}
            return await realFuncs[func].apply(this, arguments);
        };
}

module.exports.metadata = {
<<<<<<< HEAD
    'Browser actions': ['openBrowser', 'closeBrowser', 'client', 'switchTo', 'setViewPort', 'openTab', 'closeTab', 'overridePermissions', 'clearPermissionOverrides'],
=======
    'Browser actions': ['openBrowser', 'closeBrowser', 'client', 'switchTo', 'setViewPort', 'openTab', 'closeTab', 'clearBrowserCookies', 'deleteCookies'],
>>>>>>> df889819
    'Page actions': ['goto', 'reload', 'goBack', 'goForward', 'title', 'click', 'doubleClick', 'rightClick', 'dragAndDrop', 'hover', 'focus', 'write', 'clear', 'attach', 'press', 'highlight', 'scrollTo', 'scrollRight', 'scrollLeft', 'scrollUp', 'scrollDown', 'screenshot'],
    'Selectors': ['$', 'image', 'link', 'listItem', 'button', 'inputField', 'fileField', 'textField', 'comboBox', 'checkBox', 'radioButton', 'text', 'contains'],
    'Proximity selectors': ['toLeftOf', 'toRightOf', 'above', 'below', 'near'],
    'Events': ['alert', 'prompt', 'confirm', 'beforeunload', 'intercept', 'emulateNetwork'],
    'Helpers': ['evaluate', 'intervalSecs', 'timeoutSecs', 'to', 'into', 'waitFor', 'accept', 'dismiss']
};<|MERGE_RESOLUTION|>--- conflicted
+++ resolved
@@ -2217,11 +2217,7 @@
 }
 
 module.exports.metadata = {
-<<<<<<< HEAD
-    'Browser actions': ['openBrowser', 'closeBrowser', 'client', 'switchTo', 'setViewPort', 'openTab', 'closeTab', 'overridePermissions', 'clearPermissionOverrides'],
-=======
-    'Browser actions': ['openBrowser', 'closeBrowser', 'client', 'switchTo', 'setViewPort', 'openTab', 'closeTab', 'clearBrowserCookies', 'deleteCookies'],
->>>>>>> df889819
+    'Browser actions': ['openBrowser', 'closeBrowser', 'client', 'switchTo', 'setViewPort', 'openTab', 'closeTab', 'overridePermissions', 'clearPermissionOverrides', 'clearBrowserCookies', 'deleteCookies'],
     'Page actions': ['goto', 'reload', 'goBack', 'goForward', 'title', 'click', 'doubleClick', 'rightClick', 'dragAndDrop', 'hover', 'focus', 'write', 'clear', 'attach', 'press', 'highlight', 'scrollTo', 'scrollRight', 'scrollLeft', 'scrollUp', 'scrollDown', 'screenshot'],
     'Selectors': ['$', 'image', 'link', 'listItem', 'button', 'inputField', 'fileField', 'textField', 'comboBox', 'checkBox', 'radioButton', 'text', 'contains'],
     'Proximity selectors': ['toLeftOf', 'toRightOf', 'above', 'below', 'near'],
